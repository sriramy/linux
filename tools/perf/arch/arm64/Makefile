--- conflicted
+++ resolved
@@ -11,12 +11,8 @@
 
 out    := $(OUTPUT)arch/arm64/include/generated/asm
 header := $(out)/syscalls.c
-<<<<<<< HEAD
-sysdef := $(srctree)/tools/include/uapi/asm-generic/unistd.h
-=======
 incpath := $(srctree)/tools
 sysdef := $(srctree)/tools/arch/arm64/include/uapi/asm/unistd.h
->>>>>>> f9885ef8
 sysprf := $(srctree)/tools/perf/arch/arm64/entry/syscalls/
 systbl := $(sysprf)/mksyscalltbl
 
@@ -24,11 +20,7 @@
 _dummy := $(shell [ -d '$(out)' ] || mkdir -p '$(out)')
 
 $(header): $(sysdef) $(systbl)
-<<<<<<< HEAD
-	$(Q)$(SHELL) '$(systbl)' '$(CC)' '$(HOSTCC)' $(sysdef) > $@
-=======
 	$(Q)$(SHELL) '$(systbl)' '$(CC)' '$(HOSTCC)' $(incpath) $(sysdef) > $@
->>>>>>> f9885ef8
 
 clean::
 	$(call QUIET_CLEAN, arm64) $(RM) $(header)
