/*
 * This file is subject to the terms and conditions of the GNU General Public
 * License.  See the file "COPYING" in the main directory of this archive
 * for more details.
 *
 * Copyright (C) 2003 - 2005 Tensilica Inc.
 * Copyright (C) 2015 Cadence Design Systems Inc.
 */

#ifndef _XTENSA_DMA_MAPPING_H
#define _XTENSA_DMA_MAPPING_H

#include <asm/cache.h>
#include <asm/io.h>

#include <linux/mm.h>
#include <linux/scatterlist.h>

extern const struct dma_map_ops xtensa_dma_map_ops;

static inline const struct dma_map_ops *get_arch_dma_ops(struct bus_type *bus)
{
	return &xtensa_dma_map_ops;
}

<<<<<<< HEAD
static inline dma_addr_t phys_to_dma(struct device *dev, phys_addr_t paddr)
{
	return (dma_addr_t)paddr;
}

static inline phys_addr_t dma_to_phys(struct device *dev, dma_addr_t daddr)
{
	return (phys_addr_t)daddr;
}

=======
>>>>>>> 661e50bc
#endif	/* _XTENSA_DMA_MAPPING_H */<|MERGE_RESOLUTION|>--- conflicted
+++ resolved
@@ -23,17 +23,4 @@
 	return &xtensa_dma_map_ops;
 }
 
-<<<<<<< HEAD
-static inline dma_addr_t phys_to_dma(struct device *dev, phys_addr_t paddr)
-{
-	return (dma_addr_t)paddr;
-}
-
-static inline phys_addr_t dma_to_phys(struct device *dev, dma_addr_t daddr)
-{
-	return (phys_addr_t)daddr;
-}
-
-=======
->>>>>>> 661e50bc
 #endif	/* _XTENSA_DMA_MAPPING_H */