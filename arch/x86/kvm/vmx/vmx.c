--- conflicted
+++ resolved
@@ -7709,11 +7709,6 @@
 	.set_idt = vmx_set_idt,
 	.get_gdt = vmx_get_gdt,
 	.set_gdt = vmx_set_gdt,
-<<<<<<< HEAD
-	.get_dr6 = vmx_get_dr6,
-	.set_dr6 = vmx_set_dr6,
-=======
->>>>>>> 358c7c61
 	.set_dr7 = vmx_set_dr7,
 	.sync_dirty_debug_regs = vmx_sync_dirty_debug_regs,
 	.cache_reg = vmx_cache_reg,
