--- conflicted
+++ resolved
@@ -3885,10 +3885,7 @@
 		if (h->fw_support & MISC_FW_RAID_OFFLOAD_BASIC)
 			hpsa_get_ioaccel_status(h, scsi3addr, this_device);
 		volume_offline = hpsa_volume_offline(h, scsi3addr);
-<<<<<<< HEAD
-=======
 		this_device->volume_offline = volume_offline;
->>>>>>> ea6b1720
 		if (volume_offline == HPSA_LV_FAILED) {
 			rc = HPSA_LV_FAILED;
 			dev_err(&h->pdev->dev,
