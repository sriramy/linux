// SPDX-License-Identifier: GPL-2.0-or-later
/*
 *  Copyright (c) 2000-2001 Vojtech Pavlik
 *  Copyright (c) 2006-2010 Jiri Kosina
 *
 *  HID to Linux Input mapping
 */

/*
 *
 * Should you need to contact me, the author, you can do so either by
 * e-mail - mail your message to <vojtech@ucw.cz>, or by paper mail:
 * Vojtech Pavlik, Simunkova 1594, Prague 8, 182 00 Czech Republic
 */

#include <linux/module.h>
#include <linux/slab.h>
#include <linux/kernel.h>

#include <linux/hid.h>
#include <linux/hid-debug.h>

#include "hid-ids.h"

#define unk	KEY_UNKNOWN

static const unsigned char hid_keyboard[256] = {
	  0,  0,  0,  0, 30, 48, 46, 32, 18, 33, 34, 35, 23, 36, 37, 38,
	 50, 49, 24, 25, 16, 19, 31, 20, 22, 47, 17, 45, 21, 44,  2,  3,
	  4,  5,  6,  7,  8,  9, 10, 11, 28,  1, 14, 15, 57, 12, 13, 26,
	 27, 43, 43, 39, 40, 41, 51, 52, 53, 58, 59, 60, 61, 62, 63, 64,
	 65, 66, 67, 68, 87, 88, 99, 70,119,110,102,104,111,107,109,106,
	105,108,103, 69, 98, 55, 74, 78, 96, 79, 80, 81, 75, 76, 77, 71,
	 72, 73, 82, 83, 86,127,116,117,183,184,185,186,187,188,189,190,
	191,192,193,194,134,138,130,132,128,129,131,137,133,135,136,113,
	115,114,unk,unk,unk,121,unk, 89, 93,124, 92, 94, 95,unk,unk,unk,
	122,123, 90, 91, 85,unk,unk,unk,unk,unk,unk,unk,111,unk,unk,unk,
	unk,unk,unk,unk,unk,unk,unk,unk,unk,unk,unk,unk,unk,unk,unk,unk,
	unk,unk,unk,unk,unk,unk,179,180,unk,unk,unk,unk,unk,unk,unk,unk,
	unk,unk,unk,unk,unk,unk,unk,unk,unk,unk,unk,unk,unk,unk,unk,unk,
	unk,unk,unk,unk,unk,unk,unk,unk,111,unk,unk,unk,unk,unk,unk,unk,
	 29, 42, 56,125, 97, 54,100,126,164,166,165,163,161,115,114,113,
	150,158,159,128,136,177,178,176,142,152,173,140,unk,unk,unk,unk
};

static const struct {
	__s32 x;
	__s32 y;
}  hid_hat_to_axis[] = {{ 0, 0}, { 0,-1}, { 1,-1}, { 1, 0}, { 1, 1}, { 0, 1}, {-1, 1}, {-1, 0}, {-1,-1}};

#define map_abs(c)	hid_map_usage(hidinput, usage, &bit, &max, EV_ABS, (c))
#define map_rel(c)	hid_map_usage(hidinput, usage, &bit, &max, EV_REL, (c))
#define map_key(c)	hid_map_usage(hidinput, usage, &bit, &max, EV_KEY, (c))
#define map_led(c)	hid_map_usage(hidinput, usage, &bit, &max, EV_LED, (c))

#define map_abs_clear(c)	hid_map_usage_clear(hidinput, usage, &bit, \
		&max, EV_ABS, (c))
#define map_key_clear(c)	hid_map_usage_clear(hidinput, usage, &bit, \
		&max, EV_KEY, (c))

static bool match_scancode(struct hid_usage *usage,
			   unsigned int cur_idx, unsigned int scancode)
{
	return (usage->hid & (HID_USAGE_PAGE | HID_USAGE)) == scancode;
}

static bool match_keycode(struct hid_usage *usage,
			  unsigned int cur_idx, unsigned int keycode)
{
	/*
	 * We should exclude unmapped usages when doing lookup by keycode.
	 */
	return (usage->type == EV_KEY && usage->code == keycode);
}

static bool match_index(struct hid_usage *usage,
			unsigned int cur_idx, unsigned int idx)
{
	return cur_idx == idx;
}

typedef bool (*hid_usage_cmp_t)(struct hid_usage *usage,
				unsigned int cur_idx, unsigned int val);

static struct hid_usage *hidinput_find_key(struct hid_device *hid,
					   hid_usage_cmp_t match,
					   unsigned int value,
					   unsigned int *usage_idx)
{
	unsigned int i, j, k, cur_idx = 0;
	struct hid_report *report;
	struct hid_usage *usage;

	for (k = HID_INPUT_REPORT; k <= HID_OUTPUT_REPORT; k++) {
		list_for_each_entry(report, &hid->report_enum[k].report_list, list) {
			for (i = 0; i < report->maxfield; i++) {
				for (j = 0; j < report->field[i]->maxusage; j++) {
					usage = report->field[i]->usage + j;
					if (usage->type == EV_KEY || usage->type == 0) {
						if (match(usage, cur_idx, value)) {
							if (usage_idx)
								*usage_idx = cur_idx;
							return usage;
						}
						cur_idx++;
					}
				}
			}
		}
	}
	return NULL;
}

static struct hid_usage *hidinput_locate_usage(struct hid_device *hid,
					const struct input_keymap_entry *ke,
					unsigned int *index)
{
	struct hid_usage *usage;
	unsigned int scancode;

	if (ke->flags & INPUT_KEYMAP_BY_INDEX)
		usage = hidinput_find_key(hid, match_index, ke->index, index);
	else if (input_scancode_to_scalar(ke, &scancode) == 0)
		usage = hidinput_find_key(hid, match_scancode, scancode, index);
	else
		usage = NULL;

	return usage;
}

static int hidinput_getkeycode(struct input_dev *dev,
			       struct input_keymap_entry *ke)
{
	struct hid_device *hid = input_get_drvdata(dev);
	struct hid_usage *usage;
	unsigned int scancode, index;

	usage = hidinput_locate_usage(hid, ke, &index);
	if (usage) {
		ke->keycode = usage->type == EV_KEY ?
				usage->code : KEY_RESERVED;
		ke->index = index;
		scancode = usage->hid & (HID_USAGE_PAGE | HID_USAGE);
		ke->len = sizeof(scancode);
		memcpy(ke->scancode, &scancode, sizeof(scancode));
		return 0;
	}

	return -EINVAL;
}

static int hidinput_setkeycode(struct input_dev *dev,
			       const struct input_keymap_entry *ke,
			       unsigned int *old_keycode)
{
	struct hid_device *hid = input_get_drvdata(dev);
	struct hid_usage *usage;

	usage = hidinput_locate_usage(hid, ke, NULL);
	if (usage) {
		*old_keycode = usage->type == EV_KEY ?
				usage->code : KEY_RESERVED;
		usage->code = ke->keycode;

		clear_bit(*old_keycode, dev->keybit);
		set_bit(usage->code, dev->keybit);
		dbg_hid("Assigned keycode %d to HID usage code %x\n",
			usage->code, usage->hid);

		/*
		 * Set the keybit for the old keycode if the old keycode is used
		 * by another key
		 */
		if (hidinput_find_key(hid, match_keycode, *old_keycode, NULL))
			set_bit(*old_keycode, dev->keybit);

		return 0;
	}

	return -EINVAL;
}


/**
 * hidinput_calc_abs_res - calculate an absolute axis resolution
 * @field: the HID report field to calculate resolution for
 * @code: axis code
 *
 * The formula is:
 *                         (logical_maximum - logical_minimum)
 * resolution = ----------------------------------------------------------
 *              (physical_maximum - physical_minimum) * 10 ^ unit_exponent
 *
 * as seen in the HID specification v1.11 6.2.2.7 Global Items.
 *
 * Only exponent 1 length units are processed. Centimeters and inches are
 * converted to millimeters. Degrees are converted to radians.
 */
__s32 hidinput_calc_abs_res(const struct hid_field *field, __u16 code)
{
	__s32 unit_exponent = field->unit_exponent;
	__s32 logical_extents = field->logical_maximum -
					field->logical_minimum;
	__s32 physical_extents = field->physical_maximum -
					field->physical_minimum;
	__s32 prev;

	/* Check if the extents are sane */
	if (logical_extents <= 0 || physical_extents <= 0)
		return 0;

	/*
	 * Verify and convert units.
	 * See HID specification v1.11 6.2.2.7 Global Items for unit decoding
	 */
	switch (code) {
	case ABS_X:
	case ABS_Y:
	case ABS_Z:
	case ABS_MT_POSITION_X:
	case ABS_MT_POSITION_Y:
	case ABS_MT_TOOL_X:
	case ABS_MT_TOOL_Y:
	case ABS_MT_TOUCH_MAJOR:
	case ABS_MT_TOUCH_MINOR:
		if (field->unit == 0x11) {		/* If centimeters */
			/* Convert to millimeters */
			unit_exponent += 1;
		} else if (field->unit == 0x13) {	/* If inches */
			/* Convert to millimeters */
			prev = physical_extents;
			physical_extents *= 254;
			if (physical_extents < prev)
				return 0;
			unit_exponent -= 1;
		} else {
			return 0;
		}
		break;

	case ABS_RX:
	case ABS_RY:
	case ABS_RZ:
	case ABS_WHEEL:
	case ABS_TILT_X:
	case ABS_TILT_Y:
		if (field->unit == 0x14) {		/* If degrees */
			/* Convert to radians */
			prev = logical_extents;
			logical_extents *= 573;
			if (logical_extents < prev)
				return 0;
			unit_exponent += 1;
		} else if (field->unit != 0x12) {	/* If not radians */
			return 0;
		}
		break;

	default:
		return 0;
	}

	/* Apply negative unit exponent */
	for (; unit_exponent < 0; unit_exponent++) {
		prev = logical_extents;
		logical_extents *= 10;
		if (logical_extents < prev)
			return 0;
	}
	/* Apply positive unit exponent */
	for (; unit_exponent > 0; unit_exponent--) {
		prev = physical_extents;
		physical_extents *= 10;
		if (physical_extents < prev)
			return 0;
	}

	/* Calculate resolution */
	return DIV_ROUND_CLOSEST(logical_extents, physical_extents);
}
EXPORT_SYMBOL_GPL(hidinput_calc_abs_res);

#ifdef CONFIG_HID_BATTERY_STRENGTH
static enum power_supply_property hidinput_battery_props[] = {
	POWER_SUPPLY_PROP_PRESENT,
	POWER_SUPPLY_PROP_ONLINE,
	POWER_SUPPLY_PROP_CAPACITY,
	POWER_SUPPLY_PROP_MODEL_NAME,
	POWER_SUPPLY_PROP_STATUS,
	POWER_SUPPLY_PROP_SCOPE,
};

#define HID_BATTERY_QUIRK_PERCENT	(1 << 0) /* always reports percent */
#define HID_BATTERY_QUIRK_FEATURE	(1 << 1) /* ask for feature report */
#define HID_BATTERY_QUIRK_IGNORE	(1 << 2) /* completely ignore the battery */

static const struct hid_device_id hid_battery_quirks[] = {
	{ HID_BLUETOOTH_DEVICE(USB_VENDOR_ID_APPLE,
		USB_DEVICE_ID_APPLE_ALU_WIRELESS_2009_ISO),
	  HID_BATTERY_QUIRK_PERCENT | HID_BATTERY_QUIRK_FEATURE },
	{ HID_BLUETOOTH_DEVICE(USB_VENDOR_ID_APPLE,
		USB_DEVICE_ID_APPLE_ALU_WIRELESS_2009_ANSI),
	  HID_BATTERY_QUIRK_PERCENT | HID_BATTERY_QUIRK_FEATURE },
	{ HID_BLUETOOTH_DEVICE(USB_VENDOR_ID_APPLE,
		USB_DEVICE_ID_APPLE_ALU_WIRELESS_2011_ANSI),
	  HID_BATTERY_QUIRK_PERCENT | HID_BATTERY_QUIRK_FEATURE },
	{ HID_BLUETOOTH_DEVICE(USB_VENDOR_ID_APPLE,
			       USB_DEVICE_ID_APPLE_ALU_WIRELESS_2011_ISO),
	  HID_BATTERY_QUIRK_PERCENT | HID_BATTERY_QUIRK_FEATURE },
	{ HID_BLUETOOTH_DEVICE(USB_VENDOR_ID_APPLE,
		USB_DEVICE_ID_APPLE_ALU_WIRELESS_ANSI),
	  HID_BATTERY_QUIRK_PERCENT | HID_BATTERY_QUIRK_FEATURE },
	{ HID_BLUETOOTH_DEVICE(USB_VENDOR_ID_ELECOM,
		USB_DEVICE_ID_ELECOM_BM084),
	  HID_BATTERY_QUIRK_IGNORE },
	{ HID_USB_DEVICE(USB_VENDOR_ID_SYMBOL,
		USB_DEVICE_ID_SYMBOL_SCANNER_3),
	  HID_BATTERY_QUIRK_IGNORE },
	{ HID_BLUETOOTH_DEVICE(USB_VENDOR_ID_ASUSTEK,
		USB_DEVICE_ID_ASUSTEK_T100CHI_KEYBOARD),
	  HID_BATTERY_QUIRK_IGNORE },
	{ HID_BLUETOOTH_DEVICE(USB_VENDOR_ID_LOGITECH,
		USB_DEVICE_ID_LOGITECH_DINOVO_EDGE_KBD),
	  HID_BATTERY_QUIRK_IGNORE },
<<<<<<< HEAD
=======
	{ HID_USB_DEVICE(USB_VENDOR_ID_ELAN, USB_DEVICE_ID_ASUS_UX550_TOUCHSCREEN),
	  HID_BATTERY_QUIRK_IGNORE },
>>>>>>> c93199e9
	{}
};

static unsigned find_battery_quirk(struct hid_device *hdev)
{
	unsigned quirks = 0;
	const struct hid_device_id *match;

	match = hid_match_id(hdev, hid_battery_quirks);
	if (match != NULL)
		quirks = match->driver_data;

	return quirks;
}

static int hidinput_scale_battery_capacity(struct hid_device *dev,
					   int value)
{
	if (dev->battery_min < dev->battery_max &&
	    value >= dev->battery_min && value <= dev->battery_max)
		value = ((value - dev->battery_min) * 100) /
			(dev->battery_max - dev->battery_min);

	return value;
}

static int hidinput_query_battery_capacity(struct hid_device *dev)
{
	u8 *buf;
	int ret;

	buf = kmalloc(4, GFP_KERNEL);
	if (!buf)
		return -ENOMEM;

	ret = hid_hw_raw_request(dev, dev->battery_report_id, buf, 4,
				 dev->battery_report_type, HID_REQ_GET_REPORT);
	if (ret < 2) {
		kfree(buf);
		return -ENODATA;
	}

	ret = hidinput_scale_battery_capacity(dev, buf[1]);
	kfree(buf);
	return ret;
}

static int hidinput_get_battery_property(struct power_supply *psy,
					 enum power_supply_property prop,
					 union power_supply_propval *val)
{
	struct hid_device *dev = power_supply_get_drvdata(psy);
	int value;
	int ret = 0;

	switch (prop) {
	case POWER_SUPPLY_PROP_PRESENT:
	case POWER_SUPPLY_PROP_ONLINE:
		val->intval = 1;
		break;

	case POWER_SUPPLY_PROP_CAPACITY:
		if (dev->battery_status != HID_BATTERY_REPORTED &&
		    !dev->battery_avoid_query) {
			value = hidinput_query_battery_capacity(dev);
			if (value < 0)
				return value;
		} else  {
			value = dev->battery_capacity;
		}

		val->intval = value;
		break;

	case POWER_SUPPLY_PROP_MODEL_NAME:
		val->strval = dev->name;
		break;

	case POWER_SUPPLY_PROP_STATUS:
		if (dev->battery_status != HID_BATTERY_REPORTED &&
		    !dev->battery_avoid_query) {
			value = hidinput_query_battery_capacity(dev);
			if (value < 0)
				return value;

			dev->battery_capacity = value;
			dev->battery_status = HID_BATTERY_QUERIED;
		}

		if (dev->battery_status == HID_BATTERY_UNKNOWN)
			val->intval = POWER_SUPPLY_STATUS_UNKNOWN;
		else if (dev->battery_capacity == 100)
			val->intval = POWER_SUPPLY_STATUS_FULL;
		else
			val->intval = POWER_SUPPLY_STATUS_DISCHARGING;
		break;

	case POWER_SUPPLY_PROP_SCOPE:
		val->intval = POWER_SUPPLY_SCOPE_DEVICE;
		break;

	default:
		ret = -EINVAL;
		break;
	}

	return ret;
}

static int hidinput_setup_battery(struct hid_device *dev, unsigned report_type, struct hid_field *field)
{
	struct power_supply_desc *psy_desc;
	struct power_supply_config psy_cfg = { .drv_data = dev, };
	unsigned quirks;
	s32 min, max;
	int error;

	if (dev->battery)
		return 0;	/* already initialized? */

	quirks = find_battery_quirk(dev);

	hid_dbg(dev, "device %x:%x:%x %d quirks %d\n",
		dev->bus, dev->vendor, dev->product, dev->version, quirks);

	if (quirks & HID_BATTERY_QUIRK_IGNORE)
		return 0;

	psy_desc = kzalloc(sizeof(*psy_desc), GFP_KERNEL);
	if (!psy_desc)
		return -ENOMEM;

	psy_desc->name = kasprintf(GFP_KERNEL, "hid-%s-battery",
				   strlen(dev->uniq) ?
					dev->uniq : dev_name(&dev->dev));
	if (!psy_desc->name) {
		error = -ENOMEM;
		goto err_free_mem;
	}

	psy_desc->type = POWER_SUPPLY_TYPE_BATTERY;
	psy_desc->properties = hidinput_battery_props;
	psy_desc->num_properties = ARRAY_SIZE(hidinput_battery_props);
	psy_desc->use_for_apm = 0;
	psy_desc->get_property = hidinput_get_battery_property;

	min = field->logical_minimum;
	max = field->logical_maximum;

	if (quirks & HID_BATTERY_QUIRK_PERCENT) {
		min = 0;
		max = 100;
	}

	if (quirks & HID_BATTERY_QUIRK_FEATURE)
		report_type = HID_FEATURE_REPORT;

	dev->battery_min = min;
	dev->battery_max = max;
	dev->battery_report_type = report_type;
	dev->battery_report_id = field->report->id;

	/*
	 * Stylus is normally not connected to the device and thus we
	 * can't query the device and get meaningful battery strength.
	 * We have to wait for the device to report it on its own.
	 */
	dev->battery_avoid_query = report_type == HID_INPUT_REPORT &&
				   field->physical == HID_DG_STYLUS;

	dev->battery = power_supply_register(&dev->dev, psy_desc, &psy_cfg);
	if (IS_ERR(dev->battery)) {
		error = PTR_ERR(dev->battery);
		hid_warn(dev, "can't register power supply: %d\n", error);
		goto err_free_name;
	}

	power_supply_powers(dev->battery, &dev->dev);
	return 0;

err_free_name:
	kfree(psy_desc->name);
err_free_mem:
	kfree(psy_desc);
	dev->battery = NULL;
	return error;
}

static void hidinput_cleanup_battery(struct hid_device *dev)
{
	const struct power_supply_desc *psy_desc;

	if (!dev->battery)
		return;

	psy_desc = dev->battery->desc;
	power_supply_unregister(dev->battery);
	kfree(psy_desc->name);
	kfree(psy_desc);
	dev->battery = NULL;
}

static void hidinput_update_battery(struct hid_device *dev, int value)
{
	int capacity;

	if (!dev->battery)
		return;

	if (value == 0 || value < dev->battery_min || value > dev->battery_max)
		return;

	capacity = hidinput_scale_battery_capacity(dev, value);

	if (dev->battery_status != HID_BATTERY_REPORTED ||
	    capacity != dev->battery_capacity ||
	    ktime_after(ktime_get_coarse(), dev->battery_ratelimit_time)) {
		dev->battery_capacity = capacity;
		dev->battery_status = HID_BATTERY_REPORTED;
		dev->battery_ratelimit_time =
			ktime_add_ms(ktime_get_coarse(), 30 * 1000);
		power_supply_changed(dev->battery);
	}
}
#else  /* !CONFIG_HID_BATTERY_STRENGTH */
static int hidinput_setup_battery(struct hid_device *dev, unsigned report_type,
				  struct hid_field *field)
{
	return 0;
}

static void hidinput_cleanup_battery(struct hid_device *dev)
{
}

static void hidinput_update_battery(struct hid_device *dev, int value)
{
}
#endif	/* CONFIG_HID_BATTERY_STRENGTH */

static void hidinput_configure_usage(struct hid_input *hidinput, struct hid_field *field,
				     struct hid_usage *usage)
{
	struct input_dev *input = hidinput->input;
	struct hid_device *device = input_get_drvdata(input);
	int max = 0, code;
	unsigned long *bit = NULL;

	field->hidinput = hidinput;

	if (field->flags & HID_MAIN_ITEM_CONSTANT)
		goto ignore;

	/* Ignore if report count is out of bounds. */
	if (field->report_count < 1)
		goto ignore;

	/* only LED usages are supported in output fields */
	if (field->report_type == HID_OUTPUT_REPORT &&
			(usage->hid & HID_USAGE_PAGE) != HID_UP_LED) {
		goto ignore;
	}

	if (device->driver->input_mapping) {
		int ret = device->driver->input_mapping(device, hidinput, field,
				usage, &bit, &max);
		if (ret > 0)
			goto mapped;
		if (ret < 0)
			goto ignore;
	}

	switch (usage->hid & HID_USAGE_PAGE) {
	case HID_UP_UNDEFINED:
		goto ignore;

	case HID_UP_KEYBOARD:
		set_bit(EV_REP, input->evbit);

		if ((usage->hid & HID_USAGE) < 256) {
			if (!hid_keyboard[usage->hid & HID_USAGE]) goto ignore;
			map_key_clear(hid_keyboard[usage->hid & HID_USAGE]);
		} else
			map_key(KEY_UNKNOWN);

		break;

	case HID_UP_BUTTON:
		code = ((usage->hid - 1) & HID_USAGE);

		switch (field->application) {
		case HID_GD_MOUSE:
		case HID_GD_POINTER:  code += BTN_MOUSE; break;
		case HID_GD_JOYSTICK:
				if (code <= 0xf)
					code += BTN_JOYSTICK;
				else
					code += BTN_TRIGGER_HAPPY - 0x10;
				break;
		case HID_GD_GAMEPAD:
				if (code <= 0xf)
					code += BTN_GAMEPAD;
				else
					code += BTN_TRIGGER_HAPPY - 0x10;
				break;
		default:
			switch (field->physical) {
			case HID_GD_MOUSE:
			case HID_GD_POINTER:  code += BTN_MOUSE; break;
			case HID_GD_JOYSTICK: code += BTN_JOYSTICK; break;
			case HID_GD_GAMEPAD:  code += BTN_GAMEPAD; break;
			default:              code += BTN_MISC;
			}
		}

		map_key(code);
		break;

	case HID_UP_SIMULATION:
		switch (usage->hid & 0xffff) {
		case 0xba: map_abs(ABS_RUDDER);   break;
		case 0xbb: map_abs(ABS_THROTTLE); break;
		case 0xc4: map_abs(ABS_GAS);      break;
		case 0xc5: map_abs(ABS_BRAKE);    break;
		case 0xc8: map_abs(ABS_WHEEL);    break;
		default:   goto ignore;
		}
		break;

	case HID_UP_GENDESK:
		if ((usage->hid & 0xf0) == 0x80) {	/* SystemControl */
			switch (usage->hid & 0xf) {
			case 0x1: map_key_clear(KEY_POWER);  break;
			case 0x2: map_key_clear(KEY_SLEEP);  break;
			case 0x3: map_key_clear(KEY_WAKEUP); break;
			case 0x4: map_key_clear(KEY_CONTEXT_MENU); break;
			case 0x5: map_key_clear(KEY_MENU); break;
			case 0x6: map_key_clear(KEY_PROG1); break;
			case 0x7: map_key_clear(KEY_HELP); break;
			case 0x8: map_key_clear(KEY_EXIT); break;
			case 0x9: map_key_clear(KEY_SELECT); break;
			case 0xa: map_key_clear(KEY_RIGHT); break;
			case 0xb: map_key_clear(KEY_LEFT); break;
			case 0xc: map_key_clear(KEY_UP); break;
			case 0xd: map_key_clear(KEY_DOWN); break;
			case 0xe: map_key_clear(KEY_POWER2); break;
			case 0xf: map_key_clear(KEY_RESTART); break;
			default: goto unknown;
			}
			break;
		}

		if ((usage->hid & 0xf0) == 0xb0) {	/* SC - Display */
			switch (usage->hid & 0xf) {
			case 0x05: map_key_clear(KEY_SWITCHVIDEOMODE); break;
			default: goto ignore;
			}
			break;
		}

		/*
		 * Some lazy vendors declare 255 usages for System Control,
		 * leading to the creation of ABS_X|Y axis and too many others.
		 * It wouldn't be a problem if joydev doesn't consider the
		 * device as a joystick then.
		 */
		if (field->application == HID_GD_SYSTEM_CONTROL)
			goto ignore;

		if ((usage->hid & 0xf0) == 0x90) {	/* D-pad */
			switch (usage->hid) {
			case HID_GD_UP:	   usage->hat_dir = 1; break;
			case HID_GD_DOWN:  usage->hat_dir = 5; break;
			case HID_GD_RIGHT: usage->hat_dir = 3; break;
			case HID_GD_LEFT:  usage->hat_dir = 7; break;
			default: goto unknown;
			}
			if (field->dpad) {
				map_abs(field->dpad);
				goto ignore;
			}
			map_abs(ABS_HAT0X);
			break;
		}

		switch (usage->hid) {
		/* These usage IDs map directly to the usage codes. */
		case HID_GD_X: case HID_GD_Y: case HID_GD_Z:
		case HID_GD_RX: case HID_GD_RY: case HID_GD_RZ:
			if (field->flags & HID_MAIN_ITEM_RELATIVE)
				map_rel(usage->hid & 0xf);
			else
				map_abs_clear(usage->hid & 0xf);
			break;

		case HID_GD_WHEEL:
			if (field->flags & HID_MAIN_ITEM_RELATIVE) {
				set_bit(REL_WHEEL, input->relbit);
				map_rel(REL_WHEEL_HI_RES);
			} else {
				map_abs(usage->hid & 0xf);
			}
			break;
		case HID_GD_SLIDER: case HID_GD_DIAL:
			if (field->flags & HID_MAIN_ITEM_RELATIVE)
				map_rel(usage->hid & 0xf);
			else
				map_abs(usage->hid & 0xf);
			break;

		case HID_GD_HATSWITCH:
			usage->hat_min = field->logical_minimum;
			usage->hat_max = field->logical_maximum;
			map_abs(ABS_HAT0X);
			break;

		case HID_GD_START:	map_key_clear(BTN_START);	break;
		case HID_GD_SELECT:	map_key_clear(BTN_SELECT);	break;

		case HID_GD_RFKILL_BTN:
			/* MS wireless radio ctl extension, also check CA */
			if (field->application == HID_GD_WIRELESS_RADIO_CTLS) {
				map_key_clear(KEY_RFKILL);
				/* We need to simulate the btn release */
				field->flags |= HID_MAIN_ITEM_RELATIVE;
				break;
			}
			goto unknown;

		default: goto unknown;
		}

		break;

	case HID_UP_LED:
		switch (usage->hid & 0xffff) {		      /* HID-Value:                   */
		case 0x01:  map_led (LED_NUML);     break;    /*   "Num Lock"                 */
		case 0x02:  map_led (LED_CAPSL);    break;    /*   "Caps Lock"                */
		case 0x03:  map_led (LED_SCROLLL);  break;    /*   "Scroll Lock"              */
		case 0x04:  map_led (LED_COMPOSE);  break;    /*   "Compose"                  */
		case 0x05:  map_led (LED_KANA);     break;    /*   "Kana"                     */
		case 0x27:  map_led (LED_SLEEP);    break;    /*   "Stand-By"                 */
		case 0x4c:  map_led (LED_SUSPEND);  break;    /*   "System Suspend"           */
		case 0x09:  map_led (LED_MUTE);     break;    /*   "Mute"                     */
		case 0x4b:  map_led (LED_MISC);     break;    /*   "Generic Indicator"        */
		case 0x19:  map_led (LED_MAIL);     break;    /*   "Message Waiting"          */
		case 0x4d:  map_led (LED_CHARGING); break;    /*   "External Power Connected" */

		default: goto ignore;
		}
		break;

	case HID_UP_DIGITIZER:
		if ((field->application & 0xff) == 0x01) /* Digitizer */
			__set_bit(INPUT_PROP_POINTER, input->propbit);
		else if ((field->application & 0xff) == 0x02) /* Pen */
			__set_bit(INPUT_PROP_DIRECT, input->propbit);

		switch (usage->hid & 0xff) {
		case 0x00: /* Undefined */
			goto ignore;

		case 0x30: /* TipPressure */
			if (!test_bit(BTN_TOUCH, input->keybit)) {
				device->quirks |= HID_QUIRK_NOTOUCH;
				set_bit(EV_KEY, input->evbit);
				set_bit(BTN_TOUCH, input->keybit);
			}
			map_abs_clear(ABS_PRESSURE);
			break;

		case 0x32: /* InRange */
			switch (field->physical & 0xff) {
			case 0x21: map_key(BTN_TOOL_MOUSE); break;
			case 0x22: map_key(BTN_TOOL_FINGER); break;
			default: map_key(BTN_TOOL_PEN); break;
			}
			break;

		case 0x3b: /* Battery Strength */
			hidinput_setup_battery(device, HID_INPUT_REPORT, field);
			usage->type = EV_PWR;
			return;

		case 0x3c: /* Invert */
			map_key_clear(BTN_TOOL_RUBBER);
			break;

		case 0x3d: /* X Tilt */
			map_abs_clear(ABS_TILT_X);
			break;

		case 0x3e: /* Y Tilt */
			map_abs_clear(ABS_TILT_Y);
			break;

		case 0x33: /* Touch */
		case 0x42: /* TipSwitch */
		case 0x43: /* TipSwitch2 */
			device->quirks &= ~HID_QUIRK_NOTOUCH;
			map_key_clear(BTN_TOUCH);
			break;

		case 0x44: /* BarrelSwitch */
			map_key_clear(BTN_STYLUS);
			break;

		case 0x45: /* ERASER */
			/*
			 * This event is reported when eraser tip touches the surface.
			 * Actual eraser (BTN_TOOL_RUBBER) is set by Invert usage when
			 * tool gets in proximity.
			 */
			map_key_clear(BTN_TOUCH);
			break;

		case 0x46: /* TabletPick */
		case 0x5a: /* SecondaryBarrelSwitch */
			map_key_clear(BTN_STYLUS2);
			break;

		case 0x5b: /* TransducerSerialNumber */
			usage->type = EV_MSC;
			usage->code = MSC_SERIAL;
			bit = input->mscbit;
			max = MSC_MAX;
			break;

		default:  goto unknown;
		}
		break;

	case HID_UP_TELEPHONY:
		switch (usage->hid & HID_USAGE) {
		case 0x2f: map_key_clear(KEY_MICMUTE);		break;
		case 0xb0: map_key_clear(KEY_NUMERIC_0);	break;
		case 0xb1: map_key_clear(KEY_NUMERIC_1);	break;
		case 0xb2: map_key_clear(KEY_NUMERIC_2);	break;
		case 0xb3: map_key_clear(KEY_NUMERIC_3);	break;
		case 0xb4: map_key_clear(KEY_NUMERIC_4);	break;
		case 0xb5: map_key_clear(KEY_NUMERIC_5);	break;
		case 0xb6: map_key_clear(KEY_NUMERIC_6);	break;
		case 0xb7: map_key_clear(KEY_NUMERIC_7);	break;
		case 0xb8: map_key_clear(KEY_NUMERIC_8);	break;
		case 0xb9: map_key_clear(KEY_NUMERIC_9);	break;
		case 0xba: map_key_clear(KEY_NUMERIC_STAR);	break;
		case 0xbb: map_key_clear(KEY_NUMERIC_POUND);	break;
		case 0xbc: map_key_clear(KEY_NUMERIC_A);	break;
		case 0xbd: map_key_clear(KEY_NUMERIC_B);	break;
		case 0xbe: map_key_clear(KEY_NUMERIC_C);	break;
		case 0xbf: map_key_clear(KEY_NUMERIC_D);	break;
		default: goto ignore;
		}
		break;

	case HID_UP_CONSUMER:	/* USB HUT v1.12, pages 75-84 */
		switch (usage->hid & HID_USAGE) {
		case 0x000: goto ignore;
		case 0x030: map_key_clear(KEY_POWER);		break;
		case 0x031: map_key_clear(KEY_RESTART);		break;
		case 0x032: map_key_clear(KEY_SLEEP);		break;
		case 0x034: map_key_clear(KEY_SLEEP);		break;
		case 0x035: map_key_clear(KEY_KBDILLUMTOGGLE);	break;
		case 0x036: map_key_clear(BTN_MISC);		break;

		case 0x040: map_key_clear(KEY_MENU);		break; /* Menu */
		case 0x041: map_key_clear(KEY_SELECT);		break; /* Menu Pick */
		case 0x042: map_key_clear(KEY_UP);		break; /* Menu Up */
		case 0x043: map_key_clear(KEY_DOWN);		break; /* Menu Down */
		case 0x044: map_key_clear(KEY_LEFT);		break; /* Menu Left */
		case 0x045: map_key_clear(KEY_RIGHT);		break; /* Menu Right */
		case 0x046: map_key_clear(KEY_ESC);		break; /* Menu Escape */
		case 0x047: map_key_clear(KEY_KPPLUS);		break; /* Menu Value Increase */
		case 0x048: map_key_clear(KEY_KPMINUS);		break; /* Menu Value Decrease */

		case 0x060: map_key_clear(KEY_INFO);		break; /* Data On Screen */
		case 0x061: map_key_clear(KEY_SUBTITLE);	break; /* Closed Caption */
		case 0x063: map_key_clear(KEY_VCR);		break; /* VCR/TV */
		case 0x065: map_key_clear(KEY_CAMERA);		break; /* Snapshot */
		case 0x069: map_key_clear(KEY_RED);		break;
		case 0x06a: map_key_clear(KEY_GREEN);		break;
		case 0x06b: map_key_clear(KEY_BLUE);		break;
		case 0x06c: map_key_clear(KEY_YELLOW);		break;
		case 0x06d: map_key_clear(KEY_ASPECT_RATIO);	break;

		case 0x06f: map_key_clear(KEY_BRIGHTNESSUP);		break;
		case 0x070: map_key_clear(KEY_BRIGHTNESSDOWN);		break;
		case 0x072: map_key_clear(KEY_BRIGHTNESS_TOGGLE);	break;
		case 0x073: map_key_clear(KEY_BRIGHTNESS_MIN);		break;
		case 0x074: map_key_clear(KEY_BRIGHTNESS_MAX);		break;
		case 0x075: map_key_clear(KEY_BRIGHTNESS_AUTO);		break;

		case 0x079: map_key_clear(KEY_KBDILLUMUP);	break;
		case 0x07a: map_key_clear(KEY_KBDILLUMDOWN);	break;
		case 0x07c: map_key_clear(KEY_KBDILLUMTOGGLE);	break;

		case 0x082: map_key_clear(KEY_VIDEO_NEXT);	break;
		case 0x083: map_key_clear(KEY_LAST);		break;
		case 0x084: map_key_clear(KEY_ENTER);		break;
		case 0x088: map_key_clear(KEY_PC);		break;
		case 0x089: map_key_clear(KEY_TV);		break;
		case 0x08a: map_key_clear(KEY_WWW);		break;
		case 0x08b: map_key_clear(KEY_DVD);		break;
		case 0x08c: map_key_clear(KEY_PHONE);		break;
		case 0x08d: map_key_clear(KEY_PROGRAM);		break;
		case 0x08e: map_key_clear(KEY_VIDEOPHONE);	break;
		case 0x08f: map_key_clear(KEY_GAMES);		break;
		case 0x090: map_key_clear(KEY_MEMO);		break;
		case 0x091: map_key_clear(KEY_CD);		break;
		case 0x092: map_key_clear(KEY_VCR);		break;
		case 0x093: map_key_clear(KEY_TUNER);		break;
		case 0x094: map_key_clear(KEY_EXIT);		break;
		case 0x095: map_key_clear(KEY_HELP);		break;
		case 0x096: map_key_clear(KEY_TAPE);		break;
		case 0x097: map_key_clear(KEY_TV2);		break;
		case 0x098: map_key_clear(KEY_SAT);		break;
		case 0x09a: map_key_clear(KEY_PVR);		break;

		case 0x09c: map_key_clear(KEY_CHANNELUP);	break;
		case 0x09d: map_key_clear(KEY_CHANNELDOWN);	break;
		case 0x0a0: map_key_clear(KEY_VCR2);		break;

		case 0x0b0: map_key_clear(KEY_PLAY);		break;
		case 0x0b1: map_key_clear(KEY_PAUSE);		break;
		case 0x0b2: map_key_clear(KEY_RECORD);		break;
		case 0x0b3: map_key_clear(KEY_FASTFORWARD);	break;
		case 0x0b4: map_key_clear(KEY_REWIND);		break;
		case 0x0b5: map_key_clear(KEY_NEXTSONG);	break;
		case 0x0b6: map_key_clear(KEY_PREVIOUSSONG);	break;
		case 0x0b7: map_key_clear(KEY_STOPCD);		break;
		case 0x0b8: map_key_clear(KEY_EJECTCD);		break;
		case 0x0bc: map_key_clear(KEY_MEDIA_REPEAT);	break;
		case 0x0b9: map_key_clear(KEY_SHUFFLE);		break;
		case 0x0bf: map_key_clear(KEY_SLOW);		break;

		case 0x0cd: map_key_clear(KEY_PLAYPAUSE);	break;
		case 0x0cf: map_key_clear(KEY_VOICECOMMAND);	break;
		case 0x0e0: map_abs_clear(ABS_VOLUME);		break;
		case 0x0e2: map_key_clear(KEY_MUTE);		break;
		case 0x0e5: map_key_clear(KEY_BASSBOOST);	break;
		case 0x0e9: map_key_clear(KEY_VOLUMEUP);	break;
		case 0x0ea: map_key_clear(KEY_VOLUMEDOWN);	break;
		case 0x0f5: map_key_clear(KEY_SLOW);		break;

		case 0x181: map_key_clear(KEY_BUTTONCONFIG);	break;
		case 0x182: map_key_clear(KEY_BOOKMARKS);	break;
		case 0x183: map_key_clear(KEY_CONFIG);		break;
		case 0x184: map_key_clear(KEY_WORDPROCESSOR);	break;
		case 0x185: map_key_clear(KEY_EDITOR);		break;
		case 0x186: map_key_clear(KEY_SPREADSHEET);	break;
		case 0x187: map_key_clear(KEY_GRAPHICSEDITOR);	break;
		case 0x188: map_key_clear(KEY_PRESENTATION);	break;
		case 0x189: map_key_clear(KEY_DATABASE);	break;
		case 0x18a: map_key_clear(KEY_MAIL);		break;
		case 0x18b: map_key_clear(KEY_NEWS);		break;
		case 0x18c: map_key_clear(KEY_VOICEMAIL);	break;
		case 0x18d: map_key_clear(KEY_ADDRESSBOOK);	break;
		case 0x18e: map_key_clear(KEY_CALENDAR);	break;
		case 0x18f: map_key_clear(KEY_TASKMANAGER);	break;
		case 0x190: map_key_clear(KEY_JOURNAL);		break;
		case 0x191: map_key_clear(KEY_FINANCE);		break;
		case 0x192: map_key_clear(KEY_CALC);		break;
		case 0x193: map_key_clear(KEY_PLAYER);		break;
		case 0x194: map_key_clear(KEY_FILE);		break;
		case 0x196: map_key_clear(KEY_WWW);		break;
		case 0x199: map_key_clear(KEY_CHAT);		break;
		case 0x19c: map_key_clear(KEY_LOGOFF);		break;
		case 0x19e: map_key_clear(KEY_COFFEE);		break;
		case 0x19f: map_key_clear(KEY_CONTROLPANEL);		break;
		case 0x1a2: map_key_clear(KEY_APPSELECT);		break;
		case 0x1a3: map_key_clear(KEY_NEXT);		break;
		case 0x1a4: map_key_clear(KEY_PREVIOUS);	break;
		case 0x1a6: map_key_clear(KEY_HELP);		break;
		case 0x1a7: map_key_clear(KEY_DOCUMENTS);	break;
		case 0x1ab: map_key_clear(KEY_SPELLCHECK);	break;
		case 0x1ae: map_key_clear(KEY_KEYBOARD);	break;
		case 0x1b1: map_key_clear(KEY_SCREENSAVER);		break;
		case 0x1b4: map_key_clear(KEY_FILE);		break;
		case 0x1b6: map_key_clear(KEY_IMAGES);		break;
		case 0x1b7: map_key_clear(KEY_AUDIO);		break;
		case 0x1b8: map_key_clear(KEY_VIDEO);		break;
		case 0x1bc: map_key_clear(KEY_MESSENGER);	break;
		case 0x1bd: map_key_clear(KEY_INFO);		break;
		case 0x1cb: map_key_clear(KEY_ASSISTANT);	break;
		case 0x201: map_key_clear(KEY_NEW);		break;
		case 0x202: map_key_clear(KEY_OPEN);		break;
		case 0x203: map_key_clear(KEY_CLOSE);		break;
		case 0x204: map_key_clear(KEY_EXIT);		break;
		case 0x207: map_key_clear(KEY_SAVE);		break;
		case 0x208: map_key_clear(KEY_PRINT);		break;
		case 0x209: map_key_clear(KEY_PROPS);		break;
		case 0x21a: map_key_clear(KEY_UNDO);		break;
		case 0x21b: map_key_clear(KEY_COPY);		break;
		case 0x21c: map_key_clear(KEY_CUT);		break;
		case 0x21d: map_key_clear(KEY_PASTE);		break;
		case 0x21f: map_key_clear(KEY_FIND);		break;
		case 0x221: map_key_clear(KEY_SEARCH);		break;
		case 0x222: map_key_clear(KEY_GOTO);		break;
		case 0x223: map_key_clear(KEY_HOMEPAGE);	break;
		case 0x224: map_key_clear(KEY_BACK);		break;
		case 0x225: map_key_clear(KEY_FORWARD);		break;
		case 0x226: map_key_clear(KEY_STOP);		break;
		case 0x227: map_key_clear(KEY_REFRESH);		break;
		case 0x22a: map_key_clear(KEY_BOOKMARKS);	break;
		case 0x22d: map_key_clear(KEY_ZOOMIN);		break;
		case 0x22e: map_key_clear(KEY_ZOOMOUT);		break;
		case 0x22f: map_key_clear(KEY_ZOOMRESET);	break;
		case 0x232: map_key_clear(KEY_FULL_SCREEN);	break;
		case 0x233: map_key_clear(KEY_SCROLLUP);	break;
		case 0x234: map_key_clear(KEY_SCROLLDOWN);	break;
		case 0x238: /* AC Pan */
			set_bit(REL_HWHEEL, input->relbit);
			map_rel(REL_HWHEEL_HI_RES);
			break;
		case 0x23d: map_key_clear(KEY_EDIT);		break;
		case 0x25f: map_key_clear(KEY_CANCEL);		break;
		case 0x269: map_key_clear(KEY_INSERT);		break;
		case 0x26a: map_key_clear(KEY_DELETE);		break;
		case 0x279: map_key_clear(KEY_REDO);		break;

		case 0x289: map_key_clear(KEY_REPLY);		break;
		case 0x28b: map_key_clear(KEY_FORWARDMAIL);	break;
		case 0x28c: map_key_clear(KEY_SEND);		break;

		case 0x29d: map_key_clear(KEY_KBD_LAYOUT_NEXT);	break;

		case 0x2c7: map_key_clear(KEY_KBDINPUTASSIST_PREV);		break;
		case 0x2c8: map_key_clear(KEY_KBDINPUTASSIST_NEXT);		break;
		case 0x2c9: map_key_clear(KEY_KBDINPUTASSIST_PREVGROUP);		break;
		case 0x2ca: map_key_clear(KEY_KBDINPUTASSIST_NEXTGROUP);		break;
		case 0x2cb: map_key_clear(KEY_KBDINPUTASSIST_ACCEPT);	break;
		case 0x2cc: map_key_clear(KEY_KBDINPUTASSIST_CANCEL);	break;

		case 0x29f: map_key_clear(KEY_SCALE);		break;

		default: map_key_clear(KEY_UNKNOWN);
		}
		break;

	case HID_UP_GENDEVCTRLS:
		switch (usage->hid) {
		case HID_DC_BATTERYSTRENGTH:
			hidinput_setup_battery(device, HID_INPUT_REPORT, field);
			usage->type = EV_PWR;
			return;
		}
		goto unknown;

	case HID_UP_HPVENDOR:	/* Reported on a Dutch layout HP5308 */
		set_bit(EV_REP, input->evbit);
		switch (usage->hid & HID_USAGE) {
		case 0x021: map_key_clear(KEY_PRINT);           break;
		case 0x070: map_key_clear(KEY_HP);		break;
		case 0x071: map_key_clear(KEY_CAMERA);		break;
		case 0x072: map_key_clear(KEY_SOUND);		break;
		case 0x073: map_key_clear(KEY_QUESTION);	break;
		case 0x080: map_key_clear(KEY_EMAIL);		break;
		case 0x081: map_key_clear(KEY_CHAT);		break;
		case 0x082: map_key_clear(KEY_SEARCH);		break;
		case 0x083: map_key_clear(KEY_CONNECT);	        break;
		case 0x084: map_key_clear(KEY_FINANCE);		break;
		case 0x085: map_key_clear(KEY_SPORT);		break;
		case 0x086: map_key_clear(KEY_SHOP);	        break;
		default:    goto ignore;
		}
		break;

	case HID_UP_HPVENDOR2:
		set_bit(EV_REP, input->evbit);
		switch (usage->hid & HID_USAGE) {
		case 0x001: map_key_clear(KEY_MICMUTE);		break;
		case 0x003: map_key_clear(KEY_BRIGHTNESSDOWN);	break;
		case 0x004: map_key_clear(KEY_BRIGHTNESSUP);	break;
		default:    goto ignore;
		}
		break;

	case HID_UP_MSVENDOR:
		goto ignore;

	case HID_UP_CUSTOM: /* Reported on Logitech and Apple USB keyboards */
		set_bit(EV_REP, input->evbit);
		goto ignore;

	case HID_UP_LOGIVENDOR:
		/* intentional fallback */
	case HID_UP_LOGIVENDOR2:
		/* intentional fallback */
	case HID_UP_LOGIVENDOR3:
		goto ignore;

	case HID_UP_PID:
		switch (usage->hid & HID_USAGE) {
		case 0xa4: map_key_clear(BTN_DEAD);	break;
		default: goto ignore;
		}
		break;

	default:
	unknown:
		if (field->report_size == 1) {
			if (field->report->type == HID_OUTPUT_REPORT) {
				map_led(LED_MISC);
				break;
			}
			map_key(BTN_MISC);
			break;
		}
		if (field->flags & HID_MAIN_ITEM_RELATIVE) {
			map_rel(REL_MISC);
			break;
		}
		map_abs(ABS_MISC);
		break;
	}

mapped:
	/* Mapping failed, bail out */
	if (!bit)
		return;

	if (device->driver->input_mapped &&
	    device->driver->input_mapped(device, hidinput, field, usage,
					 &bit, &max) < 0) {
		/*
		 * The driver indicated that no further generic handling
		 * of the usage is desired.
		 */
		return;
	}

	set_bit(usage->type, input->evbit);

	/*
	 * This part is *really* controversial:
	 * - HID aims at being generic so we should do our best to export
	 *   all incoming events
	 * - HID describes what events are, so there is no reason for ABS_X
	 *   to be mapped to ABS_Y
	 * - HID is using *_MISC+N as a default value, but nothing prevents
	 *   *_MISC+N to overwrite a legitimate even, which confuses userspace
	 *   (for instance ABS_MISC + 7 is ABS_MT_SLOT, which has a different
	 *   processing)
	 *
	 * If devices still want to use this (at their own risk), they will
	 * have to use the quirk HID_QUIRK_INCREMENT_USAGE_ON_DUPLICATE, but
	 * the default should be a reliable mapping.
	 */
	while (usage->code <= max && test_and_set_bit(usage->code, bit)) {
		if (device->quirks & HID_QUIRK_INCREMENT_USAGE_ON_DUPLICATE) {
			usage->code = find_next_zero_bit(bit,
							 max + 1,
							 usage->code);
		} else {
			device->status |= HID_STAT_DUP_DETECTED;
			goto ignore;
		}
	}

	if (usage->code > max)
		goto ignore;

	if (usage->type == EV_ABS) {

		int a = field->logical_minimum;
		int b = field->logical_maximum;

		if ((device->quirks & HID_QUIRK_BADPAD) && (usage->code == ABS_X || usage->code == ABS_Y)) {
			a = field->logical_minimum = 0;
			b = field->logical_maximum = 255;
		}

		if (field->application == HID_GD_GAMEPAD || field->application == HID_GD_JOYSTICK)
			input_set_abs_params(input, usage->code, a, b, (b - a) >> 8, (b - a) >> 4);
		else	input_set_abs_params(input, usage->code, a, b, 0, 0);

		input_abs_set_res(input, usage->code,
				  hidinput_calc_abs_res(field, usage->code));

		/* use a larger default input buffer for MT devices */
		if (usage->code == ABS_MT_POSITION_X && input->hint_events_per_packet == 0)
			input_set_events_per_packet(input, 60);
	}

	if (usage->type == EV_ABS &&
	    (usage->hat_min < usage->hat_max || usage->hat_dir)) {
		int i;
		for (i = usage->code; i < usage->code + 2 && i <= max; i++) {
			input_set_abs_params(input, i, -1, 1, 0, 0);
			set_bit(i, input->absbit);
		}
		if (usage->hat_dir && !field->dpad)
			field->dpad = usage->code;
	}

	/* for those devices which produce Consumer volume usage as relative,
	 * we emulate pressing volumeup/volumedown appropriate number of times
	 * in hidinput_hid_event()
	 */
	if ((usage->type == EV_ABS) && (field->flags & HID_MAIN_ITEM_RELATIVE) &&
			(usage->code == ABS_VOLUME)) {
		set_bit(KEY_VOLUMEUP, input->keybit);
		set_bit(KEY_VOLUMEDOWN, input->keybit);
	}

	if (usage->type == EV_KEY) {
		set_bit(EV_MSC, input->evbit);
		set_bit(MSC_SCAN, input->mscbit);
	}

	return;

ignore:
	usage->type = 0;
	usage->code = 0;
}

static void hidinput_handle_scroll(struct hid_usage *usage,
				   struct input_dev *input,
				   __s32 value)
{
	int code;
	int hi_res, lo_res;

	if (value == 0)
		return;

	if (usage->code == REL_WHEEL_HI_RES)
		code = REL_WHEEL;
	else
		code = REL_HWHEEL;

	/*
	 * Windows reports one wheel click as value 120. Where a high-res
	 * scroll wheel is present, a fraction of 120 is reported instead.
	 * Our REL_WHEEL_HI_RES axis does the same because all HW must
	 * adhere to the 120 expectation.
	 */
	hi_res = value * 120/usage->resolution_multiplier;

	usage->wheel_accumulated += hi_res;
	lo_res = usage->wheel_accumulated/120;
	if (lo_res)
		usage->wheel_accumulated -= lo_res * 120;

	input_event(input, EV_REL, code, lo_res);
	input_event(input, EV_REL, usage->code, hi_res);
}

void hidinput_hid_event(struct hid_device *hid, struct hid_field *field, struct hid_usage *usage, __s32 value)
{
	struct input_dev *input;
	unsigned *quirks = &hid->quirks;

	if (!usage->type)
		return;

	if (usage->type == EV_PWR) {
		hidinput_update_battery(hid, value);
		return;
	}

	if (!field->hidinput)
		return;

	input = field->hidinput->input;

	if (usage->hat_min < usage->hat_max || usage->hat_dir) {
		int hat_dir = usage->hat_dir;
		if (!hat_dir)
			hat_dir = (value - usage->hat_min) * 8 / (usage->hat_max - usage->hat_min + 1) + 1;
		if (hat_dir < 0 || hat_dir > 8) hat_dir = 0;
		input_event(input, usage->type, usage->code    , hid_hat_to_axis[hat_dir].x);
		input_event(input, usage->type, usage->code + 1, hid_hat_to_axis[hat_dir].y);
		return;
	}

	if (usage->hid == (HID_UP_DIGITIZER | 0x003c)) { /* Invert */
		*quirks = value ? (*quirks | HID_QUIRK_INVERT) : (*quirks & ~HID_QUIRK_INVERT);
		return;
	}

	if (usage->hid == (HID_UP_DIGITIZER | 0x0032)) { /* InRange */
		if (value) {
			input_event(input, usage->type, (*quirks & HID_QUIRK_INVERT) ? BTN_TOOL_RUBBER : usage->code, 1);
			return;
		}
		input_event(input, usage->type, usage->code, 0);
		input_event(input, usage->type, BTN_TOOL_RUBBER, 0);
		return;
	}

	if (usage->hid == (HID_UP_DIGITIZER | 0x0030) && (*quirks & HID_QUIRK_NOTOUCH)) { /* Pressure */
		int a = field->logical_minimum;
		int b = field->logical_maximum;
		input_event(input, EV_KEY, BTN_TOUCH, value > a + ((b - a) >> 3));
	}

	if (usage->hid == (HID_UP_PID | 0x83UL)) { /* Simultaneous Effects Max */
		dbg_hid("Maximum Effects - %d\n",value);
		return;
	}

	if (usage->hid == (HID_UP_PID | 0x7fUL)) {
		dbg_hid("PID Pool Report\n");
		return;
	}

	if ((usage->type == EV_KEY) && (usage->code == 0)) /* Key 0 is "unassigned", not KEY_UNKNOWN */
		return;

	if ((usage->type == EV_REL) && (usage->code == REL_WHEEL_HI_RES ||
					usage->code == REL_HWHEEL_HI_RES)) {
		hidinput_handle_scroll(usage, input, value);
		return;
	}

	if ((usage->type == EV_ABS) && (field->flags & HID_MAIN_ITEM_RELATIVE) &&
			(usage->code == ABS_VOLUME)) {
		int count = abs(value);
		int direction = value > 0 ? KEY_VOLUMEUP : KEY_VOLUMEDOWN;
		int i;

		for (i = 0; i < count; i++) {
			input_event(input, EV_KEY, direction, 1);
			input_sync(input);
			input_event(input, EV_KEY, direction, 0);
			input_sync(input);
		}
		return;
	}

	/*
	 * Ignore out-of-range values as per HID specification,
	 * section 5.10 and 6.2.25, when NULL state bit is present.
	 * When it's not, clamp the value to match Microsoft's input
	 * driver as mentioned in "Required HID usages for digitizers":
	 * https://msdn.microsoft.com/en-us/library/windows/hardware/dn672278(v=vs.85).asp
	 *
	 * The logical_minimum < logical_maximum check is done so that we
	 * don't unintentionally discard values sent by devices which
	 * don't specify logical min and max.
	 */
	if ((field->flags & HID_MAIN_ITEM_VARIABLE) &&
	    (field->logical_minimum < field->logical_maximum)) {
		if (field->flags & HID_MAIN_ITEM_NULL_STATE &&
		    (value < field->logical_minimum ||
		     value > field->logical_maximum)) {
			dbg_hid("Ignoring out-of-range value %x\n", value);
			return;
		}
		value = clamp(value,
			      field->logical_minimum,
			      field->logical_maximum);
	}

	/*
	 * Ignore reports for absolute data if the data didn't change. This is
	 * not only an optimization but also fixes 'dead' key reports. Some
	 * RollOver implementations for localized keys (like BACKSLASH/PIPE; HID
	 * 0x31 and 0x32) report multiple keys, even though a localized keyboard
	 * can only have one of them physically available. The 'dead' keys
	 * report constant 0. As all map to the same keycode, they'd confuse
	 * the input layer. If we filter the 'dead' keys on the HID level, we
	 * skip the keycode translation and only forward real events.
	 */
	if (!(field->flags & (HID_MAIN_ITEM_RELATIVE |
	                      HID_MAIN_ITEM_BUFFERED_BYTE)) &&
			      (field->flags & HID_MAIN_ITEM_VARIABLE) &&
	    usage->usage_index < field->maxusage &&
	    value == field->value[usage->usage_index])
		return;

	/* report the usage code as scancode if the key status has changed */
	if (usage->type == EV_KEY &&
	    (!test_bit(usage->code, input->key)) == value)
		input_event(input, EV_MSC, MSC_SCAN, usage->hid);

	input_event(input, usage->type, usage->code, value);

	if ((field->flags & HID_MAIN_ITEM_RELATIVE) &&
	    usage->type == EV_KEY && value) {
		input_sync(input);
		input_event(input, usage->type, usage->code, 0);
	}
}

void hidinput_report_event(struct hid_device *hid, struct hid_report *report)
{
	struct hid_input *hidinput;

	if (hid->quirks & HID_QUIRK_NO_INPUT_SYNC)
		return;

	list_for_each_entry(hidinput, &hid->inputs, list)
		input_sync(hidinput->input);
}
EXPORT_SYMBOL_GPL(hidinput_report_event);

int hidinput_find_field(struct hid_device *hid, unsigned int type, unsigned int code, struct hid_field **field)
{
	struct hid_report *report;
	int i, j;

	list_for_each_entry(report, &hid->report_enum[HID_OUTPUT_REPORT].report_list, list) {
		for (i = 0; i < report->maxfield; i++) {
			*field = report->field[i];
			for (j = 0; j < (*field)->maxusage; j++)
				if ((*field)->usage[j].type == type && (*field)->usage[j].code == code)
					return j;
		}
	}
	return -1;
}
EXPORT_SYMBOL_GPL(hidinput_find_field);

struct hid_field *hidinput_get_led_field(struct hid_device *hid)
{
	struct hid_report *report;
	struct hid_field *field;
	int i, j;

	list_for_each_entry(report,
			    &hid->report_enum[HID_OUTPUT_REPORT].report_list,
			    list) {
		for (i = 0; i < report->maxfield; i++) {
			field = report->field[i];
			for (j = 0; j < field->maxusage; j++)
				if (field->usage[j].type == EV_LED)
					return field;
		}
	}
	return NULL;
}
EXPORT_SYMBOL_GPL(hidinput_get_led_field);

unsigned int hidinput_count_leds(struct hid_device *hid)
{
	struct hid_report *report;
	struct hid_field *field;
	int i, j;
	unsigned int count = 0;

	list_for_each_entry(report,
			    &hid->report_enum[HID_OUTPUT_REPORT].report_list,
			    list) {
		for (i = 0; i < report->maxfield; i++) {
			field = report->field[i];
			for (j = 0; j < field->maxusage; j++)
				if (field->usage[j].type == EV_LED &&
				    field->value[j])
					count += 1;
		}
	}
	return count;
}
EXPORT_SYMBOL_GPL(hidinput_count_leds);

static void hidinput_led_worker(struct work_struct *work)
{
	struct hid_device *hid = container_of(work, struct hid_device,
					      led_work);
	struct hid_field *field;
	struct hid_report *report;
	int ret;
	u32 len;
	__u8 *buf;

	field = hidinput_get_led_field(hid);
	if (!field)
		return;

	/*
	 * field->report is accessed unlocked regarding HID core. So there might
	 * be another incoming SET-LED request from user-space, which changes
	 * the LED state while we assemble our outgoing buffer. However, this
	 * doesn't matter as hid_output_report() correctly converts it into a
	 * boolean value no matter what information is currently set on the LED
	 * field (even garbage). So the remote device will always get a valid
	 * request.
	 * And in case we send a wrong value, a next led worker is spawned
	 * for every SET-LED request so the following worker will send the
	 * correct value, guaranteed!
	 */

	report = field->report;

	/* use custom SET_REPORT request if possible (asynchronous) */
	if (hid->ll_driver->request)
		return hid->ll_driver->request(hid, report, HID_REQ_SET_REPORT);

	/* fall back to generic raw-output-report */
	len = hid_report_len(report);
	buf = hid_alloc_report_buf(report, GFP_KERNEL);
	if (!buf)
		return;

	hid_output_report(report, buf);
	/* synchronous output report */
	ret = hid_hw_output_report(hid, buf, len);
	if (ret == -ENOSYS)
		hid_hw_raw_request(hid, report->id, buf, len, HID_OUTPUT_REPORT,
				HID_REQ_SET_REPORT);
	kfree(buf);
}

static int hidinput_input_event(struct input_dev *dev, unsigned int type,
				unsigned int code, int value)
{
	struct hid_device *hid = input_get_drvdata(dev);
	struct hid_field *field;
	int offset;

	if (type == EV_FF)
		return input_ff_event(dev, type, code, value);

	if (type != EV_LED)
		return -1;

	if ((offset = hidinput_find_field(hid, type, code, &field)) == -1) {
		hid_warn(dev, "event field not found\n");
		return -1;
	}

	hid_set_field(field, offset, value);

	schedule_work(&hid->led_work);
	return 0;
}

static int hidinput_open(struct input_dev *dev)
{
	struct hid_device *hid = input_get_drvdata(dev);

	return hid_hw_open(hid);
}

static void hidinput_close(struct input_dev *dev)
{
	struct hid_device *hid = input_get_drvdata(dev);

	hid_hw_close(hid);
}

static bool __hidinput_change_resolution_multipliers(struct hid_device *hid,
		struct hid_report *report, bool use_logical_max)
{
	struct hid_usage *usage;
	bool update_needed = false;
	bool get_report_completed = false;
	int i, j;

	if (report->maxfield == 0)
		return false;

	for (i = 0; i < report->maxfield; i++) {
		__s32 value = use_logical_max ?
			      report->field[i]->logical_maximum :
			      report->field[i]->logical_minimum;

		/* There is no good reason for a Resolution
		 * Multiplier to have a count other than 1.
		 * Ignore that case.
		 */
		if (report->field[i]->report_count != 1)
			continue;

		for (j = 0; j < report->field[i]->maxusage; j++) {
			usage = &report->field[i]->usage[j];

			if (usage->hid != HID_GD_RESOLUTION_MULTIPLIER)
				continue;

			/*
			 * If we have more than one feature within this
			 * report we need to fill in the bits from the
			 * others before we can overwrite the ones for the
			 * Resolution Multiplier.
			 *
			 * But if we're not allowed to read from the device,
			 * we just bail. Such a device should not exist
			 * anyway.
			 */
			if (!get_report_completed && report->maxfield > 1) {
				if (hid->quirks & HID_QUIRK_NO_INIT_REPORTS)
					return update_needed;

				hid_hw_request(hid, report, HID_REQ_GET_REPORT);
				hid_hw_wait(hid);
				get_report_completed = true;
			}

			report->field[i]->value[j] = value;
			update_needed = true;
		}
	}

	return update_needed;
}

static void hidinput_change_resolution_multipliers(struct hid_device *hid)
{
	struct hid_report_enum *rep_enum;
	struct hid_report *rep;
	int ret;

	rep_enum = &hid->report_enum[HID_FEATURE_REPORT];
	list_for_each_entry(rep, &rep_enum->report_list, list) {
		bool update_needed = __hidinput_change_resolution_multipliers(hid,
								     rep, true);

		if (update_needed) {
			ret = __hid_request(hid, rep, HID_REQ_SET_REPORT);
			if (ret) {
				__hidinput_change_resolution_multipliers(hid,
								    rep, false);
				return;
			}
		}
	}

	/* refresh our structs */
	hid_setup_resolution_multiplier(hid);
}

static void report_features(struct hid_device *hid)
{
	struct hid_driver *drv = hid->driver;
	struct hid_report_enum *rep_enum;
	struct hid_report *rep;
	struct hid_usage *usage;
	int i, j;

	rep_enum = &hid->report_enum[HID_FEATURE_REPORT];
	list_for_each_entry(rep, &rep_enum->report_list, list)
		for (i = 0; i < rep->maxfield; i++) {
			/* Ignore if report count is out of bounds. */
			if (rep->field[i]->report_count < 1)
				continue;

			for (j = 0; j < rep->field[i]->maxusage; j++) {
				usage = &rep->field[i]->usage[j];

				/* Verify if Battery Strength feature is available */
				if (usage->hid == HID_DC_BATTERYSTRENGTH)
					hidinput_setup_battery(hid, HID_FEATURE_REPORT,
							       rep->field[i]);

				if (drv->feature_mapping)
					drv->feature_mapping(hid, rep->field[i], usage);
			}
		}
}

static struct hid_input *hidinput_allocate(struct hid_device *hid,
					   unsigned int application)
{
	struct hid_input *hidinput = kzalloc(sizeof(*hidinput), GFP_KERNEL);
	struct input_dev *input_dev = input_allocate_device();
	const char *suffix = NULL;
	size_t suffix_len, name_len;

	if (!hidinput || !input_dev)
		goto fail;

	if ((hid->quirks & HID_QUIRK_INPUT_PER_APP) &&
	    hid->maxapplication > 1) {
		switch (application) {
		case HID_GD_KEYBOARD:
			suffix = "Keyboard";
			break;
		case HID_GD_KEYPAD:
			suffix = "Keypad";
			break;
		case HID_GD_MOUSE:
			suffix = "Mouse";
			break;
		case HID_DG_STYLUS:
			suffix = "Pen";
			break;
		case HID_DG_TOUCHSCREEN:
			suffix = "Touchscreen";
			break;
		case HID_DG_TOUCHPAD:
			suffix = "Touchpad";
			break;
		case HID_GD_SYSTEM_CONTROL:
			suffix = "System Control";
			break;
		case HID_CP_CONSUMER_CONTROL:
			suffix = "Consumer Control";
			break;
		case HID_GD_WIRELESS_RADIO_CTLS:
			suffix = "Wireless Radio Control";
			break;
		case HID_GD_SYSTEM_MULTIAXIS:
			suffix = "System Multi Axis";
			break;
		default:
			break;
		}
	}

	if (suffix) {
		name_len = strlen(hid->name);
		suffix_len = strlen(suffix);
		if ((name_len < suffix_len) ||
		    strcmp(hid->name + name_len - suffix_len, suffix)) {
			hidinput->name = kasprintf(GFP_KERNEL, "%s %s",
						   hid->name, suffix);
			if (!hidinput->name)
				goto fail;
		}
	}

	input_set_drvdata(input_dev, hid);
	input_dev->event = hidinput_input_event;
	input_dev->open = hidinput_open;
	input_dev->close = hidinput_close;
	input_dev->setkeycode = hidinput_setkeycode;
	input_dev->getkeycode = hidinput_getkeycode;

	input_dev->name = hidinput->name ? hidinput->name : hid->name;
	input_dev->phys = hid->phys;
	input_dev->uniq = hid->uniq;
	input_dev->id.bustype = hid->bus;
	input_dev->id.vendor  = hid->vendor;
	input_dev->id.product = hid->product;
	input_dev->id.version = hid->version;
	input_dev->dev.parent = &hid->dev;

	hidinput->input = input_dev;
	hidinput->application = application;
	list_add_tail(&hidinput->list, &hid->inputs);

	INIT_LIST_HEAD(&hidinput->reports);

	return hidinput;

fail:
	kfree(hidinput);
	input_free_device(input_dev);
	hid_err(hid, "Out of memory during hid input probe\n");
	return NULL;
}

static bool hidinput_has_been_populated(struct hid_input *hidinput)
{
	int i;
	unsigned long r = 0;

	for (i = 0; i < BITS_TO_LONGS(EV_CNT); i++)
		r |= hidinput->input->evbit[i];

	for (i = 0; i < BITS_TO_LONGS(KEY_CNT); i++)
		r |= hidinput->input->keybit[i];

	for (i = 0; i < BITS_TO_LONGS(REL_CNT); i++)
		r |= hidinput->input->relbit[i];

	for (i = 0; i < BITS_TO_LONGS(ABS_CNT); i++)
		r |= hidinput->input->absbit[i];

	for (i = 0; i < BITS_TO_LONGS(MSC_CNT); i++)
		r |= hidinput->input->mscbit[i];

	for (i = 0; i < BITS_TO_LONGS(LED_CNT); i++)
		r |= hidinput->input->ledbit[i];

	for (i = 0; i < BITS_TO_LONGS(SND_CNT); i++)
		r |= hidinput->input->sndbit[i];

	for (i = 0; i < BITS_TO_LONGS(FF_CNT); i++)
		r |= hidinput->input->ffbit[i];

	for (i = 0; i < BITS_TO_LONGS(SW_CNT); i++)
		r |= hidinput->input->swbit[i];

	return !!r;
}

static void hidinput_cleanup_hidinput(struct hid_device *hid,
		struct hid_input *hidinput)
{
	struct hid_report *report;
	int i, k;

	list_del(&hidinput->list);
	input_free_device(hidinput->input);
	kfree(hidinput->name);

	for (k = HID_INPUT_REPORT; k <= HID_OUTPUT_REPORT; k++) {
		if (k == HID_OUTPUT_REPORT &&
			hid->quirks & HID_QUIRK_SKIP_OUTPUT_REPORTS)
			continue;

		list_for_each_entry(report, &hid->report_enum[k].report_list,
				    list) {

			for (i = 0; i < report->maxfield; i++)
				if (report->field[i]->hidinput == hidinput)
					report->field[i]->hidinput = NULL;
		}
	}

	kfree(hidinput);
}

static struct hid_input *hidinput_match(struct hid_report *report)
{
	struct hid_device *hid = report->device;
	struct hid_input *hidinput;

	list_for_each_entry(hidinput, &hid->inputs, list) {
		if (hidinput->report &&
		    hidinput->report->id == report->id)
			return hidinput;
	}

	return NULL;
}

static struct hid_input *hidinput_match_application(struct hid_report *report)
{
	struct hid_device *hid = report->device;
	struct hid_input *hidinput;

	list_for_each_entry(hidinput, &hid->inputs, list) {
		if (hidinput->application == report->application)
			return hidinput;
	}

	return NULL;
}

static inline void hidinput_configure_usages(struct hid_input *hidinput,
					     struct hid_report *report)
{
	int i, j;

	for (i = 0; i < report->maxfield; i++)
		for (j = 0; j < report->field[i]->maxusage; j++)
			hidinput_configure_usage(hidinput, report->field[i],
						 report->field[i]->usage + j);
}

/*
 * Register the input device; print a message.
 * Configure the input layer interface
 * Read all reports and initialize the absolute field values.
 */

int hidinput_connect(struct hid_device *hid, unsigned int force)
{
	struct hid_driver *drv = hid->driver;
	struct hid_report *report;
	struct hid_input *next, *hidinput = NULL;
	unsigned int application;
	int i, k;

	INIT_LIST_HEAD(&hid->inputs);
	INIT_WORK(&hid->led_work, hidinput_led_worker);

	hid->status &= ~HID_STAT_DUP_DETECTED;

	if (!force) {
		for (i = 0; i < hid->maxcollection; i++) {
			struct hid_collection *col = &hid->collection[i];
			if (col->type == HID_COLLECTION_APPLICATION ||
					col->type == HID_COLLECTION_PHYSICAL)
				if (IS_INPUT_APPLICATION(col->usage))
					break;
		}

		if (i == hid->maxcollection)
			return -1;
	}

	report_features(hid);

	for (k = HID_INPUT_REPORT; k <= HID_OUTPUT_REPORT; k++) {
		if (k == HID_OUTPUT_REPORT &&
			hid->quirks & HID_QUIRK_SKIP_OUTPUT_REPORTS)
			continue;

		list_for_each_entry(report, &hid->report_enum[k].report_list, list) {

			if (!report->maxfield)
				continue;

			application = report->application;

			/*
			 * Find the previous hidinput report attached
			 * to this report id.
			 */
			if (hid->quirks & HID_QUIRK_MULTI_INPUT)
				hidinput = hidinput_match(report);
			else if (hid->maxapplication > 1 &&
				 (hid->quirks & HID_QUIRK_INPUT_PER_APP))
				hidinput = hidinput_match_application(report);

			if (!hidinput) {
				hidinput = hidinput_allocate(hid, application);
				if (!hidinput)
					goto out_unwind;
			}

			hidinput_configure_usages(hidinput, report);

			if (hid->quirks & HID_QUIRK_MULTI_INPUT)
				hidinput->report = report;

			list_add_tail(&report->hidinput_list,
				      &hidinput->reports);
		}
	}

	hidinput_change_resolution_multipliers(hid);

	list_for_each_entry_safe(hidinput, next, &hid->inputs, list) {
		if (drv->input_configured &&
		    drv->input_configured(hid, hidinput))
			goto out_unwind;

		if (!hidinput_has_been_populated(hidinput)) {
			/* no need to register an input device not populated */
			hidinput_cleanup_hidinput(hid, hidinput);
			continue;
		}

		if (input_register_device(hidinput->input))
			goto out_unwind;
		hidinput->registered = true;
	}

	if (list_empty(&hid->inputs)) {
		hid_err(hid, "No inputs registered, leaving\n");
		goto out_unwind;
	}

	if (hid->status & HID_STAT_DUP_DETECTED)
		hid_dbg(hid,
			"Some usages could not be mapped, please use HID_QUIRK_INCREMENT_USAGE_ON_DUPLICATE if this is legitimate.\n");

	return 0;

out_unwind:
	/* unwind the ones we already registered */
	hidinput_disconnect(hid);

	return -1;
}
EXPORT_SYMBOL_GPL(hidinput_connect);

void hidinput_disconnect(struct hid_device *hid)
{
	struct hid_input *hidinput, *next;

	hidinput_cleanup_battery(hid);

	list_for_each_entry_safe(hidinput, next, &hid->inputs, list) {
		list_del(&hidinput->list);
		if (hidinput->registered)
			input_unregister_device(hidinput->input);
		else
			input_free_device(hidinput->input);
		kfree(hidinput->name);
		kfree(hidinput);
	}

	/* led_work is spawned by input_dev callbacks, but doesn't access the
	 * parent input_dev at all. Once all input devices are removed, we
	 * know that led_work will never get restarted, so we can cancel it
	 * synchronously and are safe. */
	cancel_work_sync(&hid->led_work);
}
EXPORT_SYMBOL_GPL(hidinput_disconnect);<|MERGE_RESOLUTION|>--- conflicted
+++ resolved
@@ -322,11 +322,8 @@
 	{ HID_BLUETOOTH_DEVICE(USB_VENDOR_ID_LOGITECH,
 		USB_DEVICE_ID_LOGITECH_DINOVO_EDGE_KBD),
 	  HID_BATTERY_QUIRK_IGNORE },
-<<<<<<< HEAD
-=======
 	{ HID_USB_DEVICE(USB_VENDOR_ID_ELAN, USB_DEVICE_ID_ASUS_UX550_TOUCHSCREEN),
 	  HID_BATTERY_QUIRK_IGNORE },
->>>>>>> c93199e9
 	{}
 };
 
