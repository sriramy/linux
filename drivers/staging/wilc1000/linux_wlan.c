// SPDX-License-Identifier: GPL-2.0
/*
 * Copyright (c) 2012 - 2018 Microchip Technology Inc., and its subsidiaries.
 * All rights reserved.
 */

#include <linux/irq.h>
#include <linux/kthread.h>
#include <linux/firmware.h>
#include <linux/netdevice.h>
#include <linux/inetdevice.h>

#include "wilc_wfi_cfgoperations.h"

static int dev_state_ev_handler(struct notifier_block *this,
				unsigned long event, void *ptr)
{
	struct in_ifaddr *dev_iface = ptr;
	struct wilc_priv *priv;
	struct host_if_drv *hif_drv;
	struct net_device *dev;
	u8 *ip_addr_buf;
	struct wilc_vif *vif;
	u8 null_ip[4] = {0};
	char wlan_dev_name[5] = "wlan0";

	if (!dev_iface || !dev_iface->ifa_dev || !dev_iface->ifa_dev->dev)
		return NOTIFY_DONE;

	if (memcmp(dev_iface->ifa_label, "wlan0", 5) &&
	    memcmp(dev_iface->ifa_label, "p2p0", 4))
		return NOTIFY_DONE;

	dev  = (struct net_device *)dev_iface->ifa_dev->dev;
	if (!dev->ieee80211_ptr || !dev->ieee80211_ptr->wiphy)
		return NOTIFY_DONE;

	priv = wiphy_priv(dev->ieee80211_ptr->wiphy);
	if (!priv)
		return NOTIFY_DONE;

	hif_drv = (struct host_if_drv *)priv->hif_drv;
	vif = netdev_priv(dev);
	if (!vif || !hif_drv)
		return NOTIFY_DONE;

	switch (event) {
	case NETDEV_UP:
		if (vif->iftype == STATION_MODE || vif->iftype == CLIENT_MODE) {
			hif_drv->ifc_up = 1;
			vif->obtaining_ip = false;
			del_timer(&vif->during_ip_timer);
		}

		if (vif->wilc->enable_ps)
			wilc_set_power_mgmt(vif, 1, 0);

		netdev_dbg(dev, "[%s] Up IP\n", dev_iface->ifa_label);

		ip_addr_buf = (char *)&dev_iface->ifa_address;
		netdev_dbg(dev, "IP add=%d:%d:%d:%d\n",
			   ip_addr_buf[0], ip_addr_buf[1],
			   ip_addr_buf[2], ip_addr_buf[3]);

		break;

	case NETDEV_DOWN:
		if (vif->iftype == STATION_MODE || vif->iftype == CLIENT_MODE) {
			hif_drv->ifc_up = 0;
			vif->obtaining_ip = false;
		}

		if (memcmp(dev_iface->ifa_label, wlan_dev_name, 5) == 0)
			wilc_set_power_mgmt(vif, 0, 0);

		wilc_resolve_disconnect_aberration(vif);

		netdev_dbg(dev, "[%s] Down IP\n", dev_iface->ifa_label);

		ip_addr_buf = null_ip;
		netdev_dbg(dev, "IP add=%d:%d:%d:%d\n",
			   ip_addr_buf[0], ip_addr_buf[1],
			   ip_addr_buf[2], ip_addr_buf[3]);

		break;

	default:
		break;
	}

	return NOTIFY_DONE;
}

static irqreturn_t isr_uh_routine(int irq, void *user_data)
{
	struct net_device *dev = user_data;
	struct wilc_vif *vif = netdev_priv(dev);
	struct wilc *wilc = vif->wilc;

	if (wilc->close) {
		netdev_err(dev, "Can't handle UH interrupt\n");
		return IRQ_HANDLED;
	}
	return IRQ_WAKE_THREAD;
}

static irqreturn_t isr_bh_routine(int irq, void *userdata)
{
	struct net_device *dev = userdata;
	struct wilc_vif *vif = netdev_priv(userdata);
	struct wilc *wilc = vif->wilc;

	if (wilc->close) {
		netdev_err(dev, "Can't handle BH interrupt\n");
		return IRQ_HANDLED;
	}

	wilc_handle_isr(wilc);

	return IRQ_HANDLED;
}

static int init_irq(struct net_device *dev)
{
	int ret = 0;
	struct wilc_vif *vif = netdev_priv(dev);
	struct wilc *wl = vif->wilc;

	ret = gpiod_direction_input(wl->gpio_irq);
	if (ret) {
		netdev_err(dev, "could not obtain gpio for WILC_INTR\n");
		return ret;
	}

	wl->dev_irq_num = gpiod_to_irq(wl->gpio_irq);

	ret = request_threaded_irq(wl->dev_irq_num, isr_uh_routine,
				   isr_bh_routine,
				   IRQF_TRIGGER_LOW | IRQF_ONESHOT,
				   "WILC_IRQ", dev);
	if (ret < 0)
		netdev_err(dev, "Failed to request IRQ\n");
	else
		netdev_dbg(dev, "IRQ request succeeded IRQ-NUM= %d\n",
			   wl->dev_irq_num);

	return ret;
}

static void deinit_irq(struct net_device *dev)
{
	struct wilc_vif *vif = netdev_priv(dev);
	struct wilc *wilc = vif->wilc;

	/* Deinitialize IRQ */
	if (wilc->dev_irq_num)
		free_irq(wilc->dev_irq_num, wilc);
}

void wilc_mac_indicate(struct wilc *wilc)
{
	int status;

	wilc_wlan_cfg_get_val(WID_STATUS, (unsigned char *)&status, 4);
	if (wilc->mac_status == MAC_STATUS_INIT) {
		wilc->mac_status = status;
		complete(&wilc->sync_event);
	} else {
		wilc->mac_status = status;
	}
}

static struct net_device *get_if_handler(struct wilc *wilc, u8 *mac_header)
{
	u8 *bssid, *bssid1;
	int i = 0;

	bssid = mac_header + 10;
	bssid1 = mac_header + 4;

	for (i = 0; i < wilc->vif_num; i++) {
		if (wilc->vif[i]->mode == STATION_MODE)
			if (ether_addr_equal_unaligned(bssid,
						       wilc->vif[i]->bssid))
				return wilc->vif[i]->ndev;
		if (wilc->vif[i]->mode == AP_MODE)
			if (ether_addr_equal_unaligned(bssid1,
						       wilc->vif[i]->bssid))
				return wilc->vif[i]->ndev;
	}

	return NULL;
}

int wilc_wlan_set_bssid(struct net_device *wilc_netdev, u8 *bssid, u8 mode)
{
	struct wilc_vif *vif = netdev_priv(wilc_netdev);

	memcpy(vif->bssid, bssid, 6);
	vif->mode = mode;

	return 0;
}

int wilc_wlan_get_num_conn_ifcs(struct wilc *wilc)
{
	u8 i = 0;
	u8 null_bssid[6] = {0};
	u8 ret_val = 0;

	for (i = 0; i < wilc->vif_num; i++)
		if (memcmp(wilc->vif[i]->bssid, null_bssid, 6))
			ret_val++;

	return ret_val;
}

static int linux_wlan_txq_task(void *vp)
{
	int ret;
	u32 txq_count;
	struct net_device *dev = vp;
	struct wilc_vif *vif = netdev_priv(dev);
	struct wilc *wl = vif->wilc;

	complete(&wl->txq_thread_started);
	while (1) {
		wait_for_completion(&wl->txq_event);

		if (wl->close) {
			complete(&wl->txq_thread_started);

			while (!kthread_should_stop())
				schedule();
			break;
		}
		do {
			ret = wilc_wlan_handle_txq(dev, &txq_count);
			if (txq_count < FLOW_CONTROL_LOWER_THRESHOLD) {
				if (netif_queue_stopped(wl->vif[0]->ndev))
					netif_wake_queue(wl->vif[0]->ndev);
				if (netif_queue_stopped(wl->vif[1]->ndev))
					netif_wake_queue(wl->vif[1]->ndev);
			}
		} while (ret == WILC_TX_ERR_NO_BUF && !wl->close);
	}
	return 0;
}

static int wilc_wlan_get_firmware(struct net_device *dev)
{
	struct wilc_vif *vif = netdev_priv(dev);
	struct wilc *wilc = vif->wilc;
	int chip_id, ret = 0;
	const struct firmware *wilc_firmware;
	char *firmware;

	chip_id = wilc_get_chipid(wilc, false);

	if (chip_id < 0x1003a0)
		firmware = FIRMWARE_1002;
	else
		firmware = FIRMWARE_1003;

	netdev_info(dev, "loading firmware %s\n", firmware);

	if (!(&vif->ndev->dev))
		goto fail;

	if (request_firmware(&wilc_firmware, firmware, wilc->dev) != 0) {
		netdev_err(dev, "%s - firmware not available\n", firmware);
		ret = -1;
		goto fail;
	}
	wilc->firmware = wilc_firmware;

fail:

	return ret;
}

static int linux_wlan_start_firmware(struct net_device *dev)
{
	struct wilc_vif *vif = netdev_priv(dev);
	struct wilc *wilc = vif->wilc;
	int ret = 0;

	ret = wilc_wlan_start(wilc);
	if (ret < 0)
		return ret;

	if (!wait_for_completion_timeout(&wilc->sync_event,
					 msecs_to_jiffies(5000)))
		return -ETIME;

	return 0;
}

static int wilc1000_firmware_download(struct net_device *dev)
{
	struct wilc_vif *vif = netdev_priv(dev);
	struct wilc *wilc = vif->wilc;
	int ret = 0;

	if (!wilc->firmware) {
		netdev_err(dev, "Firmware buffer is NULL\n");
		return -ENOBUFS;
	}

	ret = wilc_wlan_firmware_download(wilc, wilc->firmware->data,
					  wilc->firmware->size);
	if (ret < 0)
		return ret;

	release_firmware(wilc->firmware);
	wilc->firmware = NULL;

	netdev_dbg(dev, "Download Succeeded\n");

	return 0;
}

static int linux_wlan_init_test_config(struct net_device *dev,
				       struct wilc_vif *vif)
{
	unsigned char c_val[64];
	struct wilc *wilc = vif->wilc;
	struct wilc_priv *priv;
	struct host_if_drv *hif_drv;

	netdev_dbg(dev, "Start configuring Firmware\n");
	priv = wiphy_priv(dev->ieee80211_ptr->wiphy);
	hif_drv = (struct host_if_drv *)priv->hif_drv;
	netdev_dbg(dev, "Host = %p\n", hif_drv);
	wilc_get_chipid(wilc, false);

	*(int *)c_val = 1;

	if (!wilc_wlan_cfg_set(vif, 1, WID_SET_DRV_HANDLER, c_val, 4, 0, 0))
		goto fail;

	c_val[0] = 0;
	if (!wilc_wlan_cfg_set(vif, 0, WID_PC_TEST_MODE, c_val, 1, 0, 0))
		goto fail;

	c_val[0] = INFRASTRUCTURE;
	if (!wilc_wlan_cfg_set(vif, 0, WID_BSS_TYPE, c_val, 1, 0, 0))
		goto fail;

	c_val[0] = AUTORATE;
	if (!wilc_wlan_cfg_set(vif, 0, WID_CURRENT_TX_RATE, c_val, 1, 0, 0))
		goto fail;

	c_val[0] = G_MIXED_11B_2_MODE;
	if (!wilc_wlan_cfg_set(vif, 0, WID_11G_OPERATING_MODE, c_val, 1, 0,
			       0))
		goto fail;

	c_val[0] = 1;
	if (!wilc_wlan_cfg_set(vif, 0, WID_CURRENT_CHANNEL, c_val, 1, 0, 0))
		goto fail;

	c_val[0] = G_SHORT_PREAMBLE;
	if (!wilc_wlan_cfg_set(vif, 0, WID_PREAMBLE, c_val, 1, 0, 0))
		goto fail;

	c_val[0] = AUTO_PROT;
	if (!wilc_wlan_cfg_set(vif, 0, WID_11N_PROT_MECH, c_val, 1, 0, 0))
		goto fail;

	c_val[0] = ACTIVE_SCAN;
	if (!wilc_wlan_cfg_set(vif, 0, WID_SCAN_TYPE, c_val, 1, 0, 0))
		goto fail;

	c_val[0] = SITE_SURVEY_OFF;
	if (!wilc_wlan_cfg_set(vif, 0, WID_SITE_SURVEY, c_val, 1, 0, 0))
		goto fail;

	*((int *)c_val) = 0xffff;
	if (!wilc_wlan_cfg_set(vif, 0, WID_RTS_THRESHOLD, c_val, 2, 0, 0))
		goto fail;

	*((int *)c_val) = 2346;
	if (!wilc_wlan_cfg_set(vif, 0, WID_FRAG_THRESHOLD, c_val, 2, 0, 0))
		goto fail;

	c_val[0] = 0;
	if (!wilc_wlan_cfg_set(vif, 0, WID_BCAST_SSID, c_val, 1, 0, 0))
		goto fail;

	c_val[0] = 1;
	if (!wilc_wlan_cfg_set(vif, 0, WID_QOS_ENABLE, c_val, 1, 0, 0))
		goto fail;

	c_val[0] = NO_POWERSAVE;
	if (!wilc_wlan_cfg_set(vif, 0, WID_POWER_MANAGEMENT, c_val, 1, 0, 0))
		goto fail;

	c_val[0] = NO_SECURITY; /* NO_ENCRYPT, 0x79 */
	if (!wilc_wlan_cfg_set(vif, 0, WID_11I_MODE, c_val, 1, 0, 0))
		goto fail;

	c_val[0] = OPEN_SYSTEM;
	if (!wilc_wlan_cfg_set(vif, 0, WID_AUTH_TYPE, c_val, 1, 0, 0))
		goto fail;

	strcpy(c_val, "123456790abcdef1234567890");
	if (!wilc_wlan_cfg_set(vif, 0, WID_WEP_KEY_VALUE, c_val,
			       (strlen(c_val) + 1), 0, 0))
		goto fail;

	strcpy(c_val, "12345678");
	if (!wilc_wlan_cfg_set(vif, 0, WID_11I_PSK, c_val, (strlen(c_val)), 0,
			       0))
		goto fail;

	strcpy(c_val, "password");
	if (!wilc_wlan_cfg_set(vif, 0, WID_1X_KEY, c_val, (strlen(c_val) + 1),
			       0, 0))
		goto fail;

	c_val[0] = 192;
	c_val[1] = 168;
	c_val[2] = 1;
	c_val[3] = 112;
	if (!wilc_wlan_cfg_set(vif, 0, WID_1X_SERV_ADDR, c_val, 4, 0, 0))
		goto fail;

	c_val[0] = 3;
	if (!wilc_wlan_cfg_set(vif, 0, WID_LISTEN_INTERVAL, c_val, 1, 0, 0))
		goto fail;

	c_val[0] = 3;
	if (!wilc_wlan_cfg_set(vif, 0, WID_DTIM_PERIOD, c_val, 1, 0, 0))
		goto fail;

	c_val[0] = NORMAL_ACK;
	if (!wilc_wlan_cfg_set(vif, 0, WID_ACK_POLICY, c_val, 1, 0, 0))
		goto fail;

	c_val[0] = 0;
	if (!wilc_wlan_cfg_set(vif, 0, WID_USER_CONTROL_ON_TX_POWER, c_val, 1,
			       0, 0))
		goto fail;

	c_val[0] = 48;
	if (!wilc_wlan_cfg_set(vif, 0, WID_TX_POWER_LEVEL_11A, c_val, 1, 0,
			       0))
		goto fail;

	c_val[0] = 28;
	if (!wilc_wlan_cfg_set(vif, 0, WID_TX_POWER_LEVEL_11B, c_val, 1, 0,
			       0))
		goto fail;

	*((int *)c_val) = 100;
	if (!wilc_wlan_cfg_set(vif, 0, WID_BEACON_INTERVAL, c_val, 2, 0, 0))
		goto fail;

	c_val[0] = REKEY_DISABLE;
	if (!wilc_wlan_cfg_set(vif, 0, WID_REKEY_POLICY, c_val, 1, 0, 0))
		goto fail;

	*((int *)c_val) = 84600;
	if (!wilc_wlan_cfg_set(vif, 0, WID_REKEY_PERIOD, c_val, 4, 0, 0))
		goto fail;

	*((int *)c_val) = 500;
	if (!wilc_wlan_cfg_set(vif, 0, WID_REKEY_PACKET_COUNT, c_val, 4, 0,
			       0))
		goto fail;

	c_val[0] = 1;
	if (!wilc_wlan_cfg_set(vif, 0, WID_SHORT_SLOT_ALLOWED, c_val, 1, 0,
			       0))
		goto fail;

	c_val[0] = G_SELF_CTS_PROT;
	if (!wilc_wlan_cfg_set(vif, 0, WID_11N_ERP_PROT_TYPE, c_val, 1, 0, 0))
		goto fail;

	c_val[0] = 1;
	if (!wilc_wlan_cfg_set(vif, 0, WID_11N_ENABLE, c_val, 1, 0, 0))
		goto fail;

	c_val[0] = HT_MIXED_MODE;
	if (!wilc_wlan_cfg_set(vif, 0, WID_11N_OPERATING_MODE, c_val, 1, 0,
			       0))
		goto fail;

	c_val[0] = 1;
	if (!wilc_wlan_cfg_set(vif, 0, WID_11N_TXOP_PROT_DISABLE, c_val, 1, 0,
			       0))
		goto fail;

	c_val[0] = DETECT_PROTECT_REPORT;
	if (!wilc_wlan_cfg_set(vif, 0, WID_11N_OBSS_NONHT_DETECTION, c_val, 1,
			       0, 0))
		goto fail;

	c_val[0] = RTS_CTS_NONHT_PROT;
	if (!wilc_wlan_cfg_set(vif, 0, WID_11N_HT_PROT_TYPE, c_val, 1, 0, 0))
		goto fail;

	c_val[0] = 0;
	if (!wilc_wlan_cfg_set(vif, 0, WID_11N_RIFS_PROT_ENABLE, c_val, 1, 0,
			       0))
		goto fail;

	c_val[0] = MIMO_MODE;
	if (!wilc_wlan_cfg_set(vif, 0, WID_11N_SMPS_MODE, c_val, 1, 0, 0))
		goto fail;

	c_val[0] = 7;
	if (!wilc_wlan_cfg_set(vif, 0, WID_11N_CURRENT_TX_MCS, c_val, 1, 0,
			       0))
		goto fail;

	c_val[0] = 1;
	if (!wilc_wlan_cfg_set(vif, 0, WID_11N_IMMEDIATE_BA_ENABLED, c_val, 1,
			       1, 1))
		goto fail;

	return 0;

fail:
	return -1;
}

static int wlan_deinit_locks(struct net_device *dev)
{
	struct wilc_vif *vif = netdev_priv(dev);
	struct wilc *wilc = vif->wilc;

	mutex_destroy(&wilc->hif_cs);
	mutex_destroy(&wilc->rxq_cs);
	mutex_destroy(&wilc->txq_add_to_head_cs);

	return 0;
}

static void wlan_deinitialize_threads(struct net_device *dev)
{
	struct wilc_vif *vif = netdev_priv(dev);
	struct wilc *wl = vif->wilc;

	wl->close = 1;

	complete(&wl->txq_event);

	if (wl->txq_thread) {
		kthread_stop(wl->txq_thread);
		wl->txq_thread = NULL;
	}
}

static void wilc_wlan_deinitialize(struct net_device *dev)
{
	struct wilc_vif *vif = netdev_priv(dev);
	struct wilc *wl = vif->wilc;

	if (!wl) {
		netdev_err(dev, "wl is NULL\n");
		return;
	}

	if (wl->initialized) {
		netdev_info(dev, "Deinitializing wilc1000...\n");

		if (!wl->dev_irq_num &&
		    wl->hif_func->disable_interrupt) {
			mutex_lock(&wl->hif_cs);
			wl->hif_func->disable_interrupt(wl);
			mutex_unlock(&wl->hif_cs);
		}
		complete(&wl->txq_event);

		wlan_deinitialize_threads(dev);
		deinit_irq(dev);

		wilc_wlan_stop(wl);
		wilc_wlan_cleanup(dev);
		wlan_deinit_locks(dev);

		wl->initialized = false;

		netdev_dbg(dev, "wilc1000 deinitialization Done\n");
	} else {
		netdev_dbg(dev, "wilc1000 is not initialized\n");
	}
}

static int wlan_init_locks(struct net_device *dev)
{
	struct wilc_vif *vif = netdev_priv(dev);
	struct wilc *wl = vif->wilc;

	mutex_init(&wl->hif_cs);
	mutex_init(&wl->rxq_cs);

	spin_lock_init(&wl->txq_spinlock);
	mutex_init(&wl->txq_add_to_head_cs);

	init_completion(&wl->txq_event);

	init_completion(&wl->cfg_event);
	init_completion(&wl->sync_event);
	init_completion(&wl->txq_thread_started);

	return 0;
}

static int wlan_initialize_threads(struct net_device *dev)
{
	struct wilc_vif *vif = netdev_priv(dev);
	struct wilc *wilc = vif->wilc;

	wilc->txq_thread = kthread_run(linux_wlan_txq_task, (void *)dev,
				       "K_TXQ_TASK");
	if (IS_ERR(wilc->txq_thread)) {
		netdev_err(dev, "couldn't create TXQ thread\n");
		wilc->close = 0;
		return PTR_ERR(wilc->txq_thread);
	}
	wait_for_completion(&wilc->txq_thread_started);

	return 0;
}

static int wilc_wlan_initialize(struct net_device *dev, struct wilc_vif *vif)
{
	int ret = 0;
	struct wilc *wl = vif->wilc;

	if (!wl->initialized) {
		wl->mac_status = MAC_STATUS_INIT;
		wl->close = 0;

		wlan_init_locks(dev);

		ret = wilc_wlan_init(dev);
		if (ret < 0) {
			ret = -EIO;
			goto fail_locks;
		}

		if (wl->gpio_irq && init_irq(dev)) {
			ret = -EIO;
			goto fail_locks;
		}

		ret = wlan_initialize_threads(dev);
		if (ret < 0) {
			ret = -EIO;
			goto fail_wilc_wlan;
		}

		if (!wl->dev_irq_num &&
		    wl->hif_func->enable_interrupt &&
		    wl->hif_func->enable_interrupt(wl)) {
			ret = -EIO;
			goto fail_irq_init;
		}

		if (wilc_wlan_get_firmware(dev)) {
			ret = -EIO;
			goto fail_irq_enable;
		}

		ret = wilc1000_firmware_download(dev);
		if (ret < 0) {
			ret = -EIO;
			goto fail_irq_enable;
		}

		ret = linux_wlan_start_firmware(dev);
		if (ret < 0) {
			ret = -EIO;
			goto fail_irq_enable;
		}

		if (wilc_wlan_cfg_get(vif, 1, WID_FIRMWARE_VERSION, 1, 0)) {
			int size;
			char firmware_ver[20];

			size = wilc_wlan_cfg_get_val(WID_FIRMWARE_VERSION,
						     firmware_ver,
						     sizeof(firmware_ver));
			firmware_ver[size] = '\0';
			netdev_dbg(dev, "Firmware Ver = %s\n", firmware_ver);
		}
		ret = linux_wlan_init_test_config(dev, vif);

		if (ret < 0) {
			netdev_err(dev, "Failed to configure firmware\n");
			ret = -EIO;
			goto fail_fw_start;
		}

		wl->initialized = true;
		return 0;

fail_fw_start:
		wilc_wlan_stop(wl);

fail_irq_enable:
		if (!wl->dev_irq_num &&
		    wl->hif_func->disable_interrupt)
			wl->hif_func->disable_interrupt(wl);
fail_irq_init:
		if (wl->dev_irq_num)
			deinit_irq(dev);

		wlan_deinitialize_threads(dev);
fail_wilc_wlan:
		wilc_wlan_cleanup(dev);
fail_locks:
		wlan_deinit_locks(dev);
		netdev_err(dev, "WLAN initialization FAILED\n");
	} else {
		netdev_dbg(dev, "wilc1000 already initialized\n");
	}
	return ret;
}

static int mac_init_fn(struct net_device *ndev)
{
	netif_start_queue(ndev);
	netif_stop_queue(ndev);

	return 0;
}

static int wilc_mac_open(struct net_device *ndev)
{
	struct wilc_vif *vif = netdev_priv(ndev);
	struct wilc *wl = vif->wilc;
	unsigned char mac_add[ETH_ALEN] = {0};
	int ret = 0;
	int i = 0;

	if (!wl || !wl->dev) {
		netdev_err(ndev, "device not ready\n");
		return -ENODEV;
	}

	netdev_dbg(ndev, "MAC OPEN[%p]\n", ndev);

	ret = wilc_init_host_int(ndev);
	if (ret < 0)
		return ret;

	ret = wilc_wlan_initialize(ndev, vif);
	if (ret < 0) {
		wilc_deinit_host_int(ndev);
		return ret;
	}

	for (i = 0; i < wl->vif_num; i++) {
		if (ndev == wl->vif[i]->ndev) {
			wilc_set_wfi_drv_handler(vif, wilc_get_vif_idx(vif),
						 vif->iftype, vif->ifc_id);
			wilc_set_operation_mode(vif, vif->iftype);
			break;
		}
	}

	wilc_get_mac_address(vif, mac_add);
	netdev_dbg(ndev, "Mac address: %pM\n", mac_add);
	memcpy(wl->vif[i]->src_addr, mac_add, ETH_ALEN);
	memcpy(ndev->dev_addr, wl->vif[i]->src_addr, ETH_ALEN);

	if (!is_valid_ether_addr(ndev->dev_addr)) {
		netdev_err(ndev, "Wrong MAC address\n");
		wilc_deinit_host_int(ndev);
		wilc_wlan_deinitialize(ndev);
		return -EINVAL;
	}

	wilc_mgmt_frame_register(vif->ndev->ieee80211_ptr->wiphy,
				 vif->ndev->ieee80211_ptr,
				 vif->frame_reg[0].type,
				 vif->frame_reg[0].reg);
	wilc_mgmt_frame_register(vif->ndev->ieee80211_ptr->wiphy,
				 vif->ndev->ieee80211_ptr,
				 vif->frame_reg[1].type,
				 vif->frame_reg[1].reg);
	netif_wake_queue(ndev);
	wl->open_ifcs++;
	vif->mac_opened = 1;
	return 0;
}

static struct net_device_stats *mac_stats(struct net_device *dev)
{
	struct wilc_vif *vif = netdev_priv(dev);

	return &vif->netstats;
}

static void wilc_set_multicast_list(struct net_device *dev)
{
	struct netdev_hw_addr *ha;
	struct wilc_vif *vif = netdev_priv(dev);
	int i = 0;
	u8 *mc_list;
	int res;

	if (dev->flags & IFF_PROMISC)
		return;

	if (dev->flags & IFF_ALLMULTI ||
	    dev->mc.count > WILC_MULTICAST_TABLE_SIZE) {
		wilc_setup_multicast_filter(vif, false, 0, NULL);
		return;
	}

	if (dev->mc.count == 0) {
		wilc_setup_multicast_filter(vif, true, 0, NULL);
		return;
	}

	mc_list = kmalloc(dev->mc.count * ETH_ALEN, GFP_KERNEL);
	if (!mc_list)
		return;

	netdev_for_each_mc_addr(ha, dev) {
		memcpy(mc_list + i, ha->addr, ETH_ALEN);
		netdev_dbg(dev, "Entry[%d]: %x:%x:%x:%x:%x:%x\n", i/ETH_ALEN,
			   mc_list[i], mc_list[i + 1], mc_list[i + 2],
			   mc_list[i + 3], mc_list[i + 4], mc_list[i + 5]);
		i += ETH_ALEN;
	}

	res = wilc_setup_multicast_filter(vif, true, dev->mc.count, mc_list);
	if (res)
		kfree(mc_list);
}

static void linux_wlan_tx_complete(void *priv, int status)
{
	struct tx_complete_data *pv_data = priv;

	dev_kfree_skb(pv_data->skb);
	kfree(pv_data);
}

netdev_tx_t wilc_mac_xmit(struct sk_buff *skb, struct net_device *ndev)
{
	struct wilc_vif *vif = netdev_priv(ndev);
	struct wilc *wilc = vif->wilc;
	struct tx_complete_data *tx_data = NULL;
	int queue_count;
	char *udp_buf;
	struct iphdr *ih;
	struct ethhdr *eth_h;

	if (skb->dev != ndev) {
		netdev_err(ndev, "Packet not destined to this device\n");
		return 0;
	}

	tx_data = kmalloc(sizeof(*tx_data), GFP_ATOMIC);
	if (!tx_data) {
		dev_kfree_skb(skb);
		netif_wake_queue(ndev);
		return 0;
	}

	tx_data->buff = skb->data;
	tx_data->size = skb->len;
	tx_data->skb  = skb;

	eth_h = (struct ethhdr *)(skb->data);
	if (eth_h->h_proto == cpu_to_be16(0x8e88))
		netdev_dbg(ndev, "EAPOL transmitted\n");

	ih = (struct iphdr *)(skb->data + sizeof(struct ethhdr));

	udp_buf = (char *)ih + sizeof(struct iphdr);
	if ((udp_buf[1] == 68 && udp_buf[3] == 67) ||
	    (udp_buf[1] == 67 && udp_buf[3] == 68))
		netdev_dbg(ndev, "DHCP Message transmitted, type:%x %x %x\n",
			   udp_buf[248], udp_buf[249], udp_buf[250]);

	vif->netstats.tx_packets++;
	vif->netstats.tx_bytes += tx_data->size;
	tx_data->bssid = wilc->vif[vif->idx]->bssid;
	queue_count = wilc_wlan_txq_add_net_pkt(ndev, (void *)tx_data,
						tx_data->buff, tx_data->size,
						linux_wlan_tx_complete);

	if (queue_count > FLOW_CONTROL_UPPER_THRESHOLD) {
		netif_stop_queue(wilc->vif[0]->ndev);
		netif_stop_queue(wilc->vif[1]->ndev);
	}

	return 0;
}

static int wilc_mac_close(struct net_device *ndev)
{
	struct wilc_priv *priv;
	struct wilc_vif *vif = netdev_priv(ndev);
	struct host_if_drv *hif_drv;
	struct wilc *wl;

	if (!vif || !vif->ndev || !vif->ndev->ieee80211_ptr ||
	    !vif->ndev->ieee80211_ptr->wiphy)
		return 0;

	priv = wiphy_priv(vif->ndev->ieee80211_ptr->wiphy);
	wl = vif->wilc;

	if (!priv)
		return 0;

	hif_drv = (struct host_if_drv *)priv->hif_drv;

	netdev_dbg(ndev, "Mac close\n");

	if (!wl)
		return 0;

	if (!hif_drv)
		return 0;

	if (wl->open_ifcs > 0)
		wl->open_ifcs--;
	else
		return 0;

	if (vif->ndev) {
		netif_stop_queue(vif->ndev);

		wilc_deinit_host_int(vif->ndev);
	}

	if (wl->open_ifcs == 0) {
		netdev_dbg(ndev, "Deinitializing wilc1000\n");
		wl->close = 1;
		wilc_wlan_deinitialize(ndev);
		wilc_wfi_deinit_mon_interface();
	}

	vif->mac_opened = 0;

	return 0;
}

void wilc_frmw_to_linux(struct wilc *wilc, u8 *buff, u32 size, u32 pkt_offset)
{
	unsigned int frame_len = 0;
	int stats;
	unsigned char *buff_to_send = NULL;
	struct sk_buff *skb;
	struct net_device *wilc_netdev;
	struct wilc_vif *vif;

	if (!wilc)
		return;

	wilc_netdev = get_if_handler(wilc, buff);
	if (!wilc_netdev)
		return;

	buff += pkt_offset;
	vif = netdev_priv(wilc_netdev);

	if (size > 0) {
		frame_len = size;
		buff_to_send = buff;

		skb = dev_alloc_skb(frame_len);
		if (!skb)
			return;

		skb->dev = wilc_netdev;

		skb_put_data(skb, buff_to_send, frame_len);

		skb->protocol = eth_type_trans(skb, wilc_netdev);
		vif->netstats.rx_packets++;
		vif->netstats.rx_bytes += frame_len;
		skb->ip_summed = CHECKSUM_UNNECESSARY;
		stats = netif_rx(skb);
		netdev_dbg(wilc_netdev, "netif_rx ret value is: %d\n", stats);
	}
}

void wilc_wfi_mgmt_rx(struct wilc *wilc, u8 *buff, u32 size)
{
	int i = 0;
	struct wilc_vif *vif;

	for (i = 0; i < wilc->vif_num; i++) {
		vif = netdev_priv(wilc->vif[i]->ndev);
		if (vif->monitor_flag) {
			wilc_wfi_monitor_rx(buff, size);
			return;
		}
	}

	vif = netdev_priv(wilc->vif[1]->ndev);
	if ((buff[0] == vif->frame_reg[0].type && vif->frame_reg[0].reg) ||
	    (buff[0] == vif->frame_reg[1].type && vif->frame_reg[1].reg))
		wilc_wfi_p2p_rx(wilc->vif[1]->ndev, buff, size);
}

static struct notifier_block g_dev_notifier = {
	.notifier_call = dev_state_ev_handler
};

void wilc_netdev_cleanup(struct wilc *wilc)
{
	int i;

	if (!wilc)
		return;

	if (wilc->vif[0]->ndev || wilc->vif[1]->ndev)
		unregister_inetaddr_notifier(&g_dev_notifier);

	if (wilc->firmware) {
		release_firmware(wilc->firmware);
		wilc->firmware = NULL;
	}

	if (wilc->vif[0]->ndev || wilc->vif[1]->ndev) {
		for (i = 0; i < NUM_CONCURRENT_IFC; i++)
			if (wilc->vif[i]->ndev)
				if (wilc->vif[i]->mac_opened)
					wilc_mac_close(wilc->vif[i]->ndev);

		for (i = 0; i < NUM_CONCURRENT_IFC; i++) {
			unregister_netdev(wilc->vif[i]->ndev);
			wilc_free_wiphy(wilc->vif[i]->ndev);
			free_netdev(wilc->vif[i]->ndev);
		}
	}

	flush_workqueue(wilc->hif_workqueue);
	destroy_workqueue(wilc->hif_workqueue);
	kfree(wilc);
}
EXPORT_SYMBOL_GPL(wilc_netdev_cleanup);

static const struct net_device_ops wilc_netdev_ops = {
	.ndo_init = mac_init_fn,
	.ndo_open = wilc_mac_open,
	.ndo_stop = wilc_mac_close,
	.ndo_start_xmit = wilc_mac_xmit,
	.ndo_get_stats = mac_stats,
	.ndo_set_rx_mode  = wilc_set_multicast_list,
};

int wilc_netdev_init(struct wilc **wilc, struct device *dev, int io_type,
		     const struct wilc_hif_func *ops)
{
	int i, ret;
	struct wilc_vif *vif;
	struct net_device *ndev;
	struct wilc *wl;

	wl = kzalloc(sizeof(*wl), GFP_KERNEL);
	if (!wl)
		return -ENOMEM;

	*wilc = wl;
	wl->io_type = io_type;
	wl->hif_func = ops;
	wl->enable_ps = true;
	wl->chip_ps_state = CHIP_WAKEDUP;
	INIT_LIST_HEAD(&wl->txq_head.list);
	INIT_LIST_HEAD(&wl->rxq_head.list);

	wl->hif_workqueue = create_singlethread_workqueue("WILC_wq");
	if (!wl->hif_workqueue)
		goto free_wl;

	register_inetaddr_notifier(&g_dev_notifier);

	for (i = 0; i < NUM_CONCURRENT_IFC; i++) {
		struct wireless_dev *wdev;

		ndev = alloc_etherdev(sizeof(struct wilc_vif));
		if (!ndev)
			goto free_ndev;

		vif = netdev_priv(ndev);
		memset(vif, 0, sizeof(struct wilc_vif));

		if (i == 0) {
			strcpy(ndev->name, "wlan%d");
			vif->ifc_id = 1;
		} else {
			strcpy(ndev->name, "p2p%d");
			vif->ifc_id = 0;
		}
		vif->wilc = *wilc;
		vif->ndev = ndev;
		wl->vif[i] = vif;
		wl->vif_num = i;
		vif->idx = wl->vif_num;

		ndev->netdev_ops = &wilc_netdev_ops;

		wdev = wilc_create_wiphy(ndev, dev);
		if (!wdev) {
			netdev_err(ndev, "Can't register WILC Wiphy\n");
			goto free_ndev;
		}

		SET_NETDEV_DEV(ndev, dev);

		vif->ndev->ieee80211_ptr = wdev;
		vif->ndev->ml_priv = vif;
		wdev->netdev = vif->ndev;
		vif->netstats.rx_packets = 0;
		vif->netstats.tx_packets = 0;
		vif->netstats.rx_bytes = 0;
		vif->netstats.tx_bytes = 0;

		ret = register_netdev(ndev);
		if (ret)
			goto free_ndev;

		vif->iftype = STATION_MODE;
		vif->mac_opened = 0;
	}

	return 0;
<<<<<<< HEAD

free_ndev:
	for (; i >= 0; i--) {
		if (wl->vif[i]) {
			if (wl->vif[i]->iftype == STATION_MODE)
				unregister_netdev(wl->vif[i]->ndev);

			if (wl->vif[i]->ndev) {
				wilc_free_wiphy(wl->vif[i]->ndev);
				free_netdev(wl->vif[i]->ndev);
			}
		}
	}
	unregister_inetaddr_notifier(&g_dev_notifier);
	destroy_workqueue(wl->hif_workqueue);
free_wl:
	kfree(wl);
	return -ENOMEM;
}
=======
}
EXPORT_SYMBOL_GPL(wilc_netdev_init);

MODULE_LICENSE("GPL");
>>>>>>> 7876320f
<|MERGE_RESOLUTION|>--- conflicted
+++ resolved
@@ -1130,7 +1130,6 @@
 	}
 
 	return 0;
-<<<<<<< HEAD
 
 free_ndev:
 	for (; i >= 0; i--) {
@@ -1150,9 +1149,6 @@
 	kfree(wl);
 	return -ENOMEM;
 }
-=======
-}
 EXPORT_SYMBOL_GPL(wilc_netdev_init);
 
-MODULE_LICENSE("GPL");
->>>>>>> 7876320f
+MODULE_LICENSE("GPL");