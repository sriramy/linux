--- conflicted
+++ resolved
@@ -432,19 +432,6 @@
 			       0x3 << 4, 0x3 << 4);
 
 	/* Enable normal output to PHY */
-<<<<<<< HEAD
-	dw_hdmi_top_write(dw_hdmi, HDMITX_TOP_BIST_CNTL, BIT(12));
-
-	/* TMDS pattern setup (TOFIX Handle the YUV420 case) */
-	if (mode->clock > 340000) {
-		dw_hdmi_top_write(dw_hdmi, HDMITX_TOP_TMDS_CLK_PTTN_01, 0);
-		dw_hdmi_top_write(dw_hdmi, HDMITX_TOP_TMDS_CLK_PTTN_23,
-				  0x03ff03ff);
-	} else {
-		dw_hdmi_top_write(dw_hdmi, HDMITX_TOP_TMDS_CLK_PTTN_01,
-				  0x001f001f);
-		dw_hdmi_top_write(dw_hdmi, HDMITX_TOP_TMDS_CLK_PTTN_23,
-=======
 	dw_hdmi->data->top_write(dw_hdmi, HDMITX_TOP_BIST_CNTL, BIT(12));
 
 	/* TMDS pattern setup (TOFIX Handle the YUV420 case) */
@@ -457,7 +444,6 @@
 		dw_hdmi->data->top_write(dw_hdmi, HDMITX_TOP_TMDS_CLK_PTTN_01,
 				  0x001f001f);
 		dw_hdmi->data->top_write(dw_hdmi, HDMITX_TOP_TMDS_CLK_PTTN_23,
->>>>>>> 0ecfebd2
 				  0x001f001f);
 	}
 
