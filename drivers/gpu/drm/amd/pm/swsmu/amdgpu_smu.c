/*
 * Copyright 2019 Advanced Micro Devices, Inc.
 *
 * Permission is hereby granted, free of charge, to any person obtaining a
 * copy of this software and associated documentation files (the "Software"),
 * to deal in the Software without restriction, including without limitation
 * the rights to use, copy, modify, merge, publish, distribute, sublicense,
 * and/or sell copies of the Software, and to permit persons to whom the
 * Software is furnished to do so, subject to the following conditions:
 *
 * The above copyright notice and this permission notice shall be included in
 * all copies or substantial portions of the Software.
 *
 * THE SOFTWARE IS PROVIDED "AS IS", WITHOUT WARRANTY OF ANY KIND, EXPRESS OR
 * IMPLIED, INCLUDING BUT NOT LIMITED TO THE WARRANTIES OF MERCHANTABILITY,
 * FITNESS FOR A PARTICULAR PURPOSE AND NONINFRINGEMENT.  IN NO EVENT SHALL
 * THE COPYRIGHT HOLDER(S) OR AUTHOR(S) BE LIABLE FOR ANY CLAIM, DAMAGES OR
 * OTHER LIABILITY, WHETHER IN AN ACTION OF CONTRACT, TORT OR OTHERWISE,
 * ARISING FROM, OUT OF OR IN CONNECTION WITH THE SOFTWARE OR THE USE OR
 * OTHER DEALINGS IN THE SOFTWARE.
 */

#define SWSMU_CODE_LAYER_L1

#include <linux/firmware.h>
#include <linux/pci.h>

#include "amdgpu.h"
#include "amdgpu_smu.h"
#include "smu_internal.h"
#include "atom.h"
#include "arcturus_ppt.h"
#include "navi10_ppt.h"
#include "sienna_cichlid_ppt.h"
#include "renoir_ppt.h"
#include "vangogh_ppt.h"
#include "aldebaran_ppt.h"
#include "yellow_carp_ppt.h"
#include "cyan_skillfish_ppt.h"
#include "amd_pcie.h"

/*
 * DO NOT use these for err/warn/info/debug messages.
 * Use dev_err, dev_warn, dev_info and dev_dbg instead.
 * They are more MGPU friendly.
 */
#undef pr_err
#undef pr_warn
#undef pr_info
#undef pr_debug

static const struct amd_pm_funcs swsmu_pm_funcs;
static int smu_force_smuclk_levels(struct smu_context *smu,
				   enum smu_clk_type clk_type,
				   uint32_t mask);
static int smu_handle_task(struct smu_context *smu,
			   enum amd_dpm_forced_level level,
			   enum amd_pp_task task_id,
			   bool lock_needed);
static int smu_reset(struct smu_context *smu);
static int smu_set_fan_speed_pwm(void *handle, u32 speed);
static int smu_set_fan_control_mode(struct smu_context *smu, int value);
static int smu_set_power_limit(void *handle, uint32_t limit);
static int smu_set_fan_speed_rpm(void *handle, uint32_t speed);
static int smu_set_gfx_cgpg(struct smu_context *smu, bool enabled);

static int smu_sys_get_pp_feature_mask(void *handle,
				       char *buf)
{
	struct smu_context *smu = handle;
	int size = 0;

	if (!smu->pm_enabled || !smu->adev->pm.dpm_enabled)
		return -EOPNOTSUPP;

	mutex_lock(&smu->mutex);

	size = smu_get_pp_feature_mask(smu, buf);

	mutex_unlock(&smu->mutex);

	return size;
}

static int smu_sys_set_pp_feature_mask(void *handle,
				       uint64_t new_mask)
{
	struct smu_context *smu = handle;
	int ret = 0;

	if (!smu->pm_enabled || !smu->adev->pm.dpm_enabled)
		return -EOPNOTSUPP;

	mutex_lock(&smu->mutex);

	ret = smu_set_pp_feature_mask(smu, new_mask);

	mutex_unlock(&smu->mutex);

	return ret;
}

int smu_get_status_gfxoff(struct amdgpu_device *adev, uint32_t *value)
{
	int ret = 0;
	struct smu_context *smu = &adev->smu;

	if (is_support_sw_smu(adev) && smu->ppt_funcs->get_gfx_off_status)
		*value = smu_get_gfx_off_status(smu);
	else
		ret = -EINVAL;

	return ret;
}

int smu_set_soft_freq_range(struct smu_context *smu,
			    enum smu_clk_type clk_type,
			    uint32_t min,
			    uint32_t max)
{
	int ret = 0;

	mutex_lock(&smu->mutex);

	if (smu->ppt_funcs->set_soft_freq_limited_range)
		ret = smu->ppt_funcs->set_soft_freq_limited_range(smu,
								  clk_type,
								  min,
								  max);

	mutex_unlock(&smu->mutex);

	return ret;
}

int smu_get_dpm_freq_range(struct smu_context *smu,
			   enum smu_clk_type clk_type,
			   uint32_t *min,
			   uint32_t *max)
{
	int ret = 0;

	if (!min && !max)
		return -EINVAL;

	mutex_lock(&smu->mutex);

	if (smu->ppt_funcs->get_dpm_ultimate_freq)
		ret = smu->ppt_funcs->get_dpm_ultimate_freq(smu,
							    clk_type,
							    min,
							    max);

	mutex_unlock(&smu->mutex);

	return ret;
}

static u32 smu_get_mclk(void *handle, bool low)
{
	struct smu_context *smu = handle;
	uint32_t clk_freq;
	int ret = 0;

	ret = smu_get_dpm_freq_range(smu, SMU_UCLK,
				     low ? &clk_freq : NULL,
				     !low ? &clk_freq : NULL);
	if (ret)
		return 0;
	return clk_freq * 100;
}

static u32 smu_get_sclk(void *handle, bool low)
{
	struct smu_context *smu = handle;
	uint32_t clk_freq;
	int ret = 0;

	ret = smu_get_dpm_freq_range(smu, SMU_GFXCLK,
				     low ? &clk_freq : NULL,
				     !low ? &clk_freq : NULL);
	if (ret)
		return 0;
	return clk_freq * 100;
}

static int smu_dpm_set_vcn_enable_locked(struct smu_context *smu,
					 bool enable)
{
	struct smu_power_context *smu_power = &smu->smu_power;
	struct smu_power_gate *power_gate = &smu_power->power_gate;
	int ret = 0;

	if (!smu->ppt_funcs->dpm_set_vcn_enable)
		return 0;

	if (atomic_read(&power_gate->vcn_gated) ^ enable)
		return 0;

	ret = smu->ppt_funcs->dpm_set_vcn_enable(smu, enable);
	if (!ret)
		atomic_set(&power_gate->vcn_gated, !enable);

	return ret;
}

static int smu_dpm_set_vcn_enable(struct smu_context *smu,
				  bool enable)
{
	struct smu_power_context *smu_power = &smu->smu_power;
	struct smu_power_gate *power_gate = &smu_power->power_gate;
	int ret = 0;

	mutex_lock(&power_gate->vcn_gate_lock);

	ret = smu_dpm_set_vcn_enable_locked(smu, enable);

	mutex_unlock(&power_gate->vcn_gate_lock);

	return ret;
}

static int smu_dpm_set_jpeg_enable_locked(struct smu_context *smu,
					  bool enable)
{
	struct smu_power_context *smu_power = &smu->smu_power;
	struct smu_power_gate *power_gate = &smu_power->power_gate;
	int ret = 0;

	if (!smu->ppt_funcs->dpm_set_jpeg_enable)
		return 0;

	if (atomic_read(&power_gate->jpeg_gated) ^ enable)
		return 0;

	ret = smu->ppt_funcs->dpm_set_jpeg_enable(smu, enable);
	if (!ret)
		atomic_set(&power_gate->jpeg_gated, !enable);

	return ret;
}

static int smu_dpm_set_jpeg_enable(struct smu_context *smu,
				   bool enable)
{
	struct smu_power_context *smu_power = &smu->smu_power;
	struct smu_power_gate *power_gate = &smu_power->power_gate;
	int ret = 0;

	mutex_lock(&power_gate->jpeg_gate_lock);

	ret = smu_dpm_set_jpeg_enable_locked(smu, enable);

	mutex_unlock(&power_gate->jpeg_gate_lock);

	return ret;
}

/**
 * smu_dpm_set_power_gate - power gate/ungate the specific IP block
 *
 * @handle:        smu_context pointer
 * @block_type: the IP block to power gate/ungate
 * @gate:       to power gate if true, ungate otherwise
 *
 * This API uses no smu->mutex lock protection due to:
 * 1. It is either called by other IP block(gfx/sdma/vcn/uvd/vce).
 *    This is guarded to be race condition free by the caller.
 * 2. Or get called on user setting request of power_dpm_force_performance_level.
 *    Under this case, the smu->mutex lock protection is already enforced on
 *    the parent API smu_force_performance_level of the call path.
 */
static int smu_dpm_set_power_gate(void *handle,
				  uint32_t block_type,
				  bool gate)
{
	struct smu_context *smu = handle;
	int ret = 0;

	if (!smu->pm_enabled || !smu->adev->pm.dpm_enabled)
		return -EOPNOTSUPP;

	switch (block_type) {
	/*
	 * Some legacy code of amdgpu_vcn.c and vcn_v2*.c still uses
	 * AMD_IP_BLOCK_TYPE_UVD for VCN. So, here both of them are kept.
	 */
	case AMD_IP_BLOCK_TYPE_UVD:
	case AMD_IP_BLOCK_TYPE_VCN:
		ret = smu_dpm_set_vcn_enable(smu, !gate);
		if (ret)
			dev_err(smu->adev->dev, "Failed to power %s VCN!\n",
				gate ? "gate" : "ungate");
		break;
	case AMD_IP_BLOCK_TYPE_GFX:
		ret = smu_gfx_off_control(smu, gate);
		if (ret)
			dev_err(smu->adev->dev, "Failed to %s gfxoff!\n",
				gate ? "enable" : "disable");
		break;
	case AMD_IP_BLOCK_TYPE_SDMA:
		ret = smu_powergate_sdma(smu, gate);
		if (ret)
			dev_err(smu->adev->dev, "Failed to power %s SDMA!\n",
				gate ? "gate" : "ungate");
		break;
	case AMD_IP_BLOCK_TYPE_JPEG:
		ret = smu_dpm_set_jpeg_enable(smu, !gate);
		if (ret)
			dev_err(smu->adev->dev, "Failed to power %s JPEG!\n",
				gate ? "gate" : "ungate");
		break;
	default:
		dev_err(smu->adev->dev, "Unsupported block type!\n");
		return -EINVAL;
	}

	return ret;
}

/**
 * smu_set_user_clk_dependencies - set user profile clock dependencies
 *
 * @smu:	smu_context pointer
 * @clk:	enum smu_clk_type type
 *
 * Enable/Disable the clock dependency for the @clk type.
 */
static void smu_set_user_clk_dependencies(struct smu_context *smu, enum smu_clk_type clk)
{
	if (smu->adev->in_suspend)
		return;

	if (clk == SMU_MCLK) {
		smu->user_dpm_profile.clk_dependency = 0;
		smu->user_dpm_profile.clk_dependency = BIT(SMU_FCLK) | BIT(SMU_SOCCLK);
	} else if (clk == SMU_FCLK) {
		/* MCLK takes precedence over FCLK */
		if (smu->user_dpm_profile.clk_dependency == (BIT(SMU_FCLK) | BIT(SMU_SOCCLK)))
			return;

		smu->user_dpm_profile.clk_dependency = 0;
		smu->user_dpm_profile.clk_dependency = BIT(SMU_MCLK) | BIT(SMU_SOCCLK);
	} else if (clk == SMU_SOCCLK) {
		/* MCLK takes precedence over SOCCLK */
		if (smu->user_dpm_profile.clk_dependency == (BIT(SMU_FCLK) | BIT(SMU_SOCCLK)))
			return;

		smu->user_dpm_profile.clk_dependency = 0;
		smu->user_dpm_profile.clk_dependency = BIT(SMU_MCLK) | BIT(SMU_FCLK);
	} else
		/* Add clk dependencies here, if any */
		return;
}

/**
 * smu_restore_dpm_user_profile - reinstate user dpm profile
 *
 * @smu:	smu_context pointer
 *
 * Restore the saved user power configurations include power limit,
 * clock frequencies, fan control mode and fan speed.
 */
static void smu_restore_dpm_user_profile(struct smu_context *smu)
{
	struct smu_dpm_context *smu_dpm_ctx = &(smu->smu_dpm);
	int ret = 0;

	if (!smu->adev->in_suspend)
		return;

	if (!smu->pm_enabled || !smu->adev->pm.dpm_enabled)
		return;

	/* Enable restore flag */
	smu->user_dpm_profile.flags |= SMU_DPM_USER_PROFILE_RESTORE;

	/* set the user dpm power limit */
	if (smu->user_dpm_profile.power_limit) {
		ret = smu_set_power_limit(smu, smu->user_dpm_profile.power_limit);
		if (ret)
			dev_err(smu->adev->dev, "Failed to set power limit value\n");
	}

	/* set the user dpm clock configurations */
	if (smu_dpm_ctx->dpm_level == AMD_DPM_FORCED_LEVEL_MANUAL) {
		enum smu_clk_type clk_type;

		for (clk_type = 0; clk_type < SMU_CLK_COUNT; clk_type++) {
			/*
			 * Iterate over smu clk type and force the saved user clk
			 * configs, skip if clock dependency is enabled
			 */
			if (!(smu->user_dpm_profile.clk_dependency & BIT(clk_type)) &&
					smu->user_dpm_profile.clk_mask[clk_type]) {
				ret = smu_force_smuclk_levels(smu, clk_type,
						smu->user_dpm_profile.clk_mask[clk_type]);
				if (ret)
					dev_err(smu->adev->dev,
						"Failed to set clock type = %d\n", clk_type);
			}
		}
	}

	/* set the user dpm fan configurations */
	if (smu->user_dpm_profile.fan_mode == AMD_FAN_CTRL_MANUAL ||
	    smu->user_dpm_profile.fan_mode == AMD_FAN_CTRL_NONE) {
		ret = smu_set_fan_control_mode(smu, smu->user_dpm_profile.fan_mode);
		if (ret) {
			smu->user_dpm_profile.fan_speed_pwm = 0;
			smu->user_dpm_profile.fan_speed_rpm = 0;
			smu->user_dpm_profile.fan_mode = AMD_FAN_CTRL_AUTO;
			dev_err(smu->adev->dev, "Failed to set manual fan control mode\n");
		}

		if (smu->user_dpm_profile.fan_speed_pwm) {
			ret = smu_set_fan_speed_pwm(smu, smu->user_dpm_profile.fan_speed_pwm);
			if (ret)
				dev_err(smu->adev->dev, "Failed to set manual fan speed in pwm\n");
		}

		if (smu->user_dpm_profile.fan_speed_rpm) {
			ret = smu_set_fan_speed_rpm(smu, smu->user_dpm_profile.fan_speed_rpm);
			if (ret)
				dev_err(smu->adev->dev, "Failed to set manual fan speed in rpm\n");
		}
	}

	/* Restore user customized OD settings */
	if (smu->user_dpm_profile.user_od) {
		if (smu->ppt_funcs->restore_user_od_settings) {
			ret = smu->ppt_funcs->restore_user_od_settings(smu);
			if (ret)
				dev_err(smu->adev->dev, "Failed to upload customized OD settings\n");
		}
	}

	/* Disable restore flag */
	smu->user_dpm_profile.flags &= ~SMU_DPM_USER_PROFILE_RESTORE;
}

static int smu_get_power_num_states(void *handle,
				    struct pp_states_info *state_info)
{
	if (!state_info)
		return -EINVAL;

	/* not support power state */
	memset(state_info, 0, sizeof(struct pp_states_info));
	state_info->nums = 1;
	state_info->states[0] = POWER_STATE_TYPE_DEFAULT;

	return 0;
}

bool is_support_sw_smu(struct amdgpu_device *adev)
{
	/* vega20 is 11.0.2, but it's supported via the powerplay code */
	if (adev->asic_type == CHIP_VEGA20)
		return false;

	if (adev->ip_versions[MP1_HWIP][0] >= IP_VERSION(11, 0, 0))
		return true;

	return false;
}

bool is_support_cclk_dpm(struct amdgpu_device *adev)
{
	struct smu_context *smu = &adev->smu;

	if (!is_support_sw_smu(adev))
		return false;

	if (!smu_feature_is_enabled(smu, SMU_FEATURE_CCLK_DPM_BIT))
		return false;

	return true;
}


static int smu_sys_get_pp_table(void *handle,
				char **table)
{
	struct smu_context *smu = handle;
	struct smu_table_context *smu_table = &smu->smu_table;
	uint32_t powerplay_table_size;

	if (!smu->pm_enabled || !smu->adev->pm.dpm_enabled)
		return -EOPNOTSUPP;

	if (!smu_table->power_play_table && !smu_table->hardcode_pptable)
		return -EINVAL;

	mutex_lock(&smu->mutex);

	if (smu_table->hardcode_pptable)
		*table = smu_table->hardcode_pptable;
	else
		*table = smu_table->power_play_table;

	powerplay_table_size = smu_table->power_play_table_size;

	mutex_unlock(&smu->mutex);

	return powerplay_table_size;
}

static int smu_sys_set_pp_table(void *handle,
				const char *buf,
				size_t size)
{
	struct smu_context *smu = handle;
	struct smu_table_context *smu_table = &smu->smu_table;
	ATOM_COMMON_TABLE_HEADER *header = (ATOM_COMMON_TABLE_HEADER *)buf;
	int ret = 0;

	if (!smu->pm_enabled || !smu->adev->pm.dpm_enabled)
		return -EOPNOTSUPP;

	if (header->usStructureSize != size) {
		dev_err(smu->adev->dev, "pp table size not matched !\n");
		return -EIO;
	}

	mutex_lock(&smu->mutex);
	if (!smu_table->hardcode_pptable)
		smu_table->hardcode_pptable = kzalloc(size, GFP_KERNEL);
	if (!smu_table->hardcode_pptable) {
		ret = -ENOMEM;
		goto failed;
	}

	memcpy(smu_table->hardcode_pptable, buf, size);
	smu_table->power_play_table = smu_table->hardcode_pptable;
	smu_table->power_play_table_size = size;

	/*
	 * Special hw_fini action(for Navi1x, the DPMs disablement will be
	 * skipped) may be needed for custom pptable uploading.
	 */
	smu->uploading_custom_pp_table = true;

	ret = smu_reset(smu);
	if (ret)
		dev_info(smu->adev->dev, "smu reset failed, ret = %d\n", ret);

	smu->uploading_custom_pp_table = false;

failed:
	mutex_unlock(&smu->mutex);
	return ret;
}

static int smu_get_driver_allowed_feature_mask(struct smu_context *smu)
{
	struct smu_feature *feature = &smu->smu_feature;
	int ret = 0;
	uint32_t allowed_feature_mask[SMU_FEATURE_MAX/32];

	bitmap_zero(feature->allowed, SMU_FEATURE_MAX);

	ret = smu_get_allowed_feature_mask(smu, allowed_feature_mask,
					     SMU_FEATURE_MAX/32);
	if (ret)
		return ret;

	bitmap_or(feature->allowed, feature->allowed,
		      (unsigned long *)allowed_feature_mask,
		      feature->feature_num);

	return ret;
}

static int smu_set_funcs(struct amdgpu_device *adev)
{
	struct smu_context *smu = &adev->smu;

	if (adev->pm.pp_feature & PP_OVERDRIVE_MASK)
		smu->od_enabled = true;

	switch (adev->ip_versions[MP1_HWIP][0]) {
	case IP_VERSION(11, 0, 0):
	case IP_VERSION(11, 0, 5):
	case IP_VERSION(11, 0, 9):
		navi10_set_ppt_funcs(smu);
		break;
	case IP_VERSION(11, 0, 7):
	case IP_VERSION(11, 0, 11):
	case IP_VERSION(11, 0, 12):
	case IP_VERSION(11, 0, 13):
		sienna_cichlid_set_ppt_funcs(smu);
		break;
	case IP_VERSION(12, 0, 0):
	case IP_VERSION(12, 0, 1):
		renoir_set_ppt_funcs(smu);
		break;
	case IP_VERSION(11, 5, 0):
		vangogh_set_ppt_funcs(smu);
		break;
	case IP_VERSION(13, 0, 1):
	case IP_VERSION(13, 0, 3):
		yellow_carp_set_ppt_funcs(smu);
		break;
	case IP_VERSION(11, 0, 8):
		cyan_skillfish_set_ppt_funcs(smu);
		break;
	case IP_VERSION(11, 0, 2):
		adev->pm.pp_feature &= ~PP_GFXOFF_MASK;
		arcturus_set_ppt_funcs(smu);
		/* OD is not supported on Arcturus */
		smu->od_enabled =false;
		break;
	case IP_VERSION(13, 0, 2):
		aldebaran_set_ppt_funcs(smu);
		/* Enable pp_od_clk_voltage node */
		smu->od_enabled = true;
		break;
	default:
		return -EINVAL;
	}

	return 0;
}

static int smu_early_init(void *handle)
{
	struct amdgpu_device *adev = (struct amdgpu_device *)handle;
	struct smu_context *smu = &adev->smu;

	smu->adev = adev;
	smu->pm_enabled = !!amdgpu_dpm;
	smu->is_apu = false;
	mutex_init(&smu->mutex);
	mutex_init(&smu->smu_baco.mutex);
	smu->smu_baco.state = SMU_BACO_STATE_EXIT;
	smu->smu_baco.platform_support = false;
	smu->user_dpm_profile.fan_mode = -1;

	adev->powerplay.pp_handle = smu;
	adev->powerplay.pp_funcs = &swsmu_pm_funcs;

	return smu_set_funcs(adev);
}

static int smu_set_default_dpm_table(struct smu_context *smu)
{
	struct smu_power_context *smu_power = &smu->smu_power;
	struct smu_power_gate *power_gate = &smu_power->power_gate;
	int vcn_gate, jpeg_gate;
	int ret = 0;

	if (!smu->ppt_funcs->set_default_dpm_table)
		return 0;

	mutex_lock(&power_gate->vcn_gate_lock);
	mutex_lock(&power_gate->jpeg_gate_lock);

	vcn_gate = atomic_read(&power_gate->vcn_gated);
	jpeg_gate = atomic_read(&power_gate->jpeg_gated);

	ret = smu_dpm_set_vcn_enable_locked(smu, true);
	if (ret)
		goto err0_out;

	ret = smu_dpm_set_jpeg_enable_locked(smu, true);
	if (ret)
		goto err1_out;

	ret = smu->ppt_funcs->set_default_dpm_table(smu);
	if (ret)
		dev_err(smu->adev->dev,
			"Failed to setup default dpm clock tables!\n");

	smu_dpm_set_jpeg_enable_locked(smu, !jpeg_gate);
err1_out:
	smu_dpm_set_vcn_enable_locked(smu, !vcn_gate);
err0_out:
	mutex_unlock(&power_gate->jpeg_gate_lock);
	mutex_unlock(&power_gate->vcn_gate_lock);

	return ret;
}


static int smu_late_init(void *handle)
{
	struct amdgpu_device *adev = (struct amdgpu_device *)handle;
	struct smu_context *smu = &adev->smu;
	int ret = 0;

	smu_set_fine_grain_gfx_freq_parameters(smu);

	if (!smu->pm_enabled)
		return 0;

	ret = smu_post_init(smu);
	if (ret) {
		dev_err(adev->dev, "Failed to post smu init!\n");
		return ret;
	}

	if ((adev->ip_versions[MP1_HWIP][0] == IP_VERSION(13, 0, 1)) ||
	    (adev->ip_versions[MP1_HWIP][0] == IP_VERSION(13, 0, 3)))
		return 0;

	if (!amdgpu_sriov_vf(adev) || smu->od_enabled) {
		ret = smu_set_default_od_settings(smu);
		if (ret) {
			dev_err(adev->dev, "Failed to setup default OD settings!\n");
			return ret;
		}
	}

	ret = smu_populate_umd_state_clk(smu);
	if (ret) {
		dev_err(adev->dev, "Failed to populate UMD state clocks!\n");
		return ret;
	}

	ret = smu_get_asic_power_limits(smu,
					&smu->current_power_limit,
					&smu->default_power_limit,
					&smu->max_power_limit);
	if (ret) {
		dev_err(adev->dev, "Failed to get asic power limits!\n");
		return ret;
	}

	if (!amdgpu_sriov_vf(adev))
		smu_get_unique_id(smu);

	smu_get_fan_parameters(smu);

	smu_handle_task(&adev->smu,
			smu->smu_dpm.dpm_level,
			AMD_PP_TASK_COMPLETE_INIT,
			false);

	smu_restore_dpm_user_profile(smu);

	return 0;
}

static int smu_init_fb_allocations(struct smu_context *smu)
{
	struct amdgpu_device *adev = smu->adev;
	struct smu_table_context *smu_table = &smu->smu_table;
	struct smu_table *tables = smu_table->tables;
	struct smu_table *driver_table = &(smu_table->driver_table);
	uint32_t max_table_size = 0;
	int ret, i;

	/* VRAM allocation for tool table */
	if (tables[SMU_TABLE_PMSTATUSLOG].size) {
		ret = amdgpu_bo_create_kernel(adev,
					      tables[SMU_TABLE_PMSTATUSLOG].size,
					      tables[SMU_TABLE_PMSTATUSLOG].align,
					      tables[SMU_TABLE_PMSTATUSLOG].domain,
					      &tables[SMU_TABLE_PMSTATUSLOG].bo,
					      &tables[SMU_TABLE_PMSTATUSLOG].mc_address,
					      &tables[SMU_TABLE_PMSTATUSLOG].cpu_addr);
		if (ret) {
			dev_err(adev->dev, "VRAM allocation for tool table failed!\n");
			return ret;
		}
	}

	/* VRAM allocation for driver table */
	for (i = 0; i < SMU_TABLE_COUNT; i++) {
		if (tables[i].size == 0)
			continue;

		if (i == SMU_TABLE_PMSTATUSLOG)
			continue;

		if (max_table_size < tables[i].size)
			max_table_size = tables[i].size;
	}

	driver_table->size = max_table_size;
	driver_table->align = PAGE_SIZE;
	driver_table->domain = AMDGPU_GEM_DOMAIN_VRAM;

	ret = amdgpu_bo_create_kernel(adev,
				      driver_table->size,
				      driver_table->align,
				      driver_table->domain,
				      &driver_table->bo,
				      &driver_table->mc_address,
				      &driver_table->cpu_addr);
	if (ret) {
		dev_err(adev->dev, "VRAM allocation for driver table failed!\n");
		if (tables[SMU_TABLE_PMSTATUSLOG].mc_address)
			amdgpu_bo_free_kernel(&tables[SMU_TABLE_PMSTATUSLOG].bo,
					      &tables[SMU_TABLE_PMSTATUSLOG].mc_address,
					      &tables[SMU_TABLE_PMSTATUSLOG].cpu_addr);
	}

	return ret;
}

static int smu_fini_fb_allocations(struct smu_context *smu)
{
	struct smu_table_context *smu_table = &smu->smu_table;
	struct smu_table *tables = smu_table->tables;
	struct smu_table *driver_table = &(smu_table->driver_table);

	if (tables[SMU_TABLE_PMSTATUSLOG].mc_address)
		amdgpu_bo_free_kernel(&tables[SMU_TABLE_PMSTATUSLOG].bo,
				      &tables[SMU_TABLE_PMSTATUSLOG].mc_address,
				      &tables[SMU_TABLE_PMSTATUSLOG].cpu_addr);

	amdgpu_bo_free_kernel(&driver_table->bo,
			      &driver_table->mc_address,
			      &driver_table->cpu_addr);

	return 0;
}

/**
 * smu_alloc_memory_pool - allocate memory pool in the system memory
 *
 * @smu: amdgpu_device pointer
 *
 * This memory pool will be used for SMC use and msg SetSystemVirtualDramAddr
 * and DramLogSetDramAddr can notify it changed.
 *
 * Returns 0 on success, error on failure.
 */
static int smu_alloc_memory_pool(struct smu_context *smu)
{
	struct amdgpu_device *adev = smu->adev;
	struct smu_table_context *smu_table = &smu->smu_table;
	struct smu_table *memory_pool = &smu_table->memory_pool;
	uint64_t pool_size = smu->pool_size;
	int ret = 0;

	if (pool_size == SMU_MEMORY_POOL_SIZE_ZERO)
		return ret;

	memory_pool->size = pool_size;
	memory_pool->align = PAGE_SIZE;
	memory_pool->domain = AMDGPU_GEM_DOMAIN_GTT;

	switch (pool_size) {
	case SMU_MEMORY_POOL_SIZE_256_MB:
	case SMU_MEMORY_POOL_SIZE_512_MB:
	case SMU_MEMORY_POOL_SIZE_1_GB:
	case SMU_MEMORY_POOL_SIZE_2_GB:
		ret = amdgpu_bo_create_kernel(adev,
					      memory_pool->size,
					      memory_pool->align,
					      memory_pool->domain,
					      &memory_pool->bo,
					      &memory_pool->mc_address,
					      &memory_pool->cpu_addr);
		if (ret)
			dev_err(adev->dev, "VRAM allocation for dramlog failed!\n");
		break;
	default:
		break;
	}

	return ret;
}

static int smu_free_memory_pool(struct smu_context *smu)
{
	struct smu_table_context *smu_table = &smu->smu_table;
	struct smu_table *memory_pool = &smu_table->memory_pool;

	if (memory_pool->size == SMU_MEMORY_POOL_SIZE_ZERO)
		return 0;

	amdgpu_bo_free_kernel(&memory_pool->bo,
			      &memory_pool->mc_address,
			      &memory_pool->cpu_addr);

	memset(memory_pool, 0, sizeof(struct smu_table));

	return 0;
}

static int smu_alloc_dummy_read_table(struct smu_context *smu)
{
	struct smu_table_context *smu_table = &smu->smu_table;
	struct smu_table *dummy_read_1_table =
			&smu_table->dummy_read_1_table;
	struct amdgpu_device *adev = smu->adev;
	int ret = 0;

	dummy_read_1_table->size = 0x40000;
	dummy_read_1_table->align = PAGE_SIZE;
	dummy_read_1_table->domain = AMDGPU_GEM_DOMAIN_VRAM;

	ret = amdgpu_bo_create_kernel(adev,
				      dummy_read_1_table->size,
				      dummy_read_1_table->align,
				      dummy_read_1_table->domain,
				      &dummy_read_1_table->bo,
				      &dummy_read_1_table->mc_address,
				      &dummy_read_1_table->cpu_addr);
	if (ret)
		dev_err(adev->dev, "VRAM allocation for dummy read table failed!\n");

	return ret;
}

static void smu_free_dummy_read_table(struct smu_context *smu)
{
	struct smu_table_context *smu_table = &smu->smu_table;
	struct smu_table *dummy_read_1_table =
			&smu_table->dummy_read_1_table;


	amdgpu_bo_free_kernel(&dummy_read_1_table->bo,
			      &dummy_read_1_table->mc_address,
			      &dummy_read_1_table->cpu_addr);

	memset(dummy_read_1_table, 0, sizeof(struct smu_table));
}

static int smu_smc_table_sw_init(struct smu_context *smu)
{
	int ret;

	/**
	 * Create smu_table structure, and init smc tables such as
	 * TABLE_PPTABLE, TABLE_WATERMARKS, TABLE_SMU_METRICS, and etc.
	 */
	ret = smu_init_smc_tables(smu);
	if (ret) {
		dev_err(smu->adev->dev, "Failed to init smc tables!\n");
		return ret;
	}

	/**
	 * Create smu_power_context structure, and allocate smu_dpm_context and
	 * context size to fill the smu_power_context data.
	 */
	ret = smu_init_power(smu);
	if (ret) {
		dev_err(smu->adev->dev, "Failed to init smu_init_power!\n");
		return ret;
	}

	/*
	 * allocate vram bos to store smc table contents.
	 */
	ret = smu_init_fb_allocations(smu);
	if (ret)
		return ret;

	ret = smu_alloc_memory_pool(smu);
	if (ret)
		return ret;

	ret = smu_alloc_dummy_read_table(smu);
	if (ret)
		return ret;

	ret = smu_i2c_init(smu, &smu->adev->pm.smu_i2c);
	if (ret)
		return ret;

	return 0;
}

static int smu_smc_table_sw_fini(struct smu_context *smu)
{
	int ret;

	smu_i2c_fini(smu, &smu->adev->pm.smu_i2c);

	smu_free_dummy_read_table(smu);

	ret = smu_free_memory_pool(smu);
	if (ret)
		return ret;

	ret = smu_fini_fb_allocations(smu);
	if (ret)
		return ret;

	ret = smu_fini_power(smu);
	if (ret) {
		dev_err(smu->adev->dev, "Failed to init smu_fini_power!\n");
		return ret;
	}

	ret = smu_fini_smc_tables(smu);
	if (ret) {
		dev_err(smu->adev->dev, "Failed to smu_fini_smc_tables!\n");
		return ret;
	}

	return 0;
}

static void smu_throttling_logging_work_fn(struct work_struct *work)
{
	struct smu_context *smu = container_of(work, struct smu_context,
					       throttling_logging_work);

	smu_log_thermal_throttling(smu);
}

static void smu_interrupt_work_fn(struct work_struct *work)
{
	struct smu_context *smu = container_of(work, struct smu_context,
					       interrupt_work);

	mutex_lock(&smu->mutex);

	if (smu->ppt_funcs && smu->ppt_funcs->interrupt_work)
		smu->ppt_funcs->interrupt_work(smu);

	mutex_unlock(&smu->mutex);
}

static int smu_sw_init(void *handle)
{
	struct amdgpu_device *adev = (struct amdgpu_device *)handle;
	struct smu_context *smu = &adev->smu;
	int ret;

	smu->pool_size = adev->pm.smu_prv_buffer_size;
	smu->smu_feature.feature_num = SMU_FEATURE_MAX;
	mutex_init(&smu->smu_feature.mutex);
	bitmap_zero(smu->smu_feature.supported, SMU_FEATURE_MAX);
	bitmap_zero(smu->smu_feature.enabled, SMU_FEATURE_MAX);
	bitmap_zero(smu->smu_feature.allowed, SMU_FEATURE_MAX);

	mutex_init(&smu->sensor_lock);
	mutex_init(&smu->metrics_lock);
	mutex_init(&smu->message_lock);

	INIT_WORK(&smu->throttling_logging_work, smu_throttling_logging_work_fn);
	INIT_WORK(&smu->interrupt_work, smu_interrupt_work_fn);
	atomic64_set(&smu->throttle_int_counter, 0);
	smu->watermarks_bitmap = 0;
	smu->power_profile_mode = PP_SMC_POWER_PROFILE_BOOTUP_DEFAULT;
	smu->default_power_profile_mode = PP_SMC_POWER_PROFILE_BOOTUP_DEFAULT;

	atomic_set(&smu->smu_power.power_gate.vcn_gated, 1);
	atomic_set(&smu->smu_power.power_gate.jpeg_gated, 1);
	mutex_init(&smu->smu_power.power_gate.vcn_gate_lock);
	mutex_init(&smu->smu_power.power_gate.jpeg_gate_lock);

	smu->workload_mask = 1 << smu->workload_prority[PP_SMC_POWER_PROFILE_BOOTUP_DEFAULT];
	smu->workload_prority[PP_SMC_POWER_PROFILE_BOOTUP_DEFAULT] = 0;
	smu->workload_prority[PP_SMC_POWER_PROFILE_FULLSCREEN3D] = 1;
	smu->workload_prority[PP_SMC_POWER_PROFILE_POWERSAVING] = 2;
	smu->workload_prority[PP_SMC_POWER_PROFILE_VIDEO] = 3;
	smu->workload_prority[PP_SMC_POWER_PROFILE_VR] = 4;
	smu->workload_prority[PP_SMC_POWER_PROFILE_COMPUTE] = 5;
	smu->workload_prority[PP_SMC_POWER_PROFILE_CUSTOM] = 6;

	smu->workload_setting[0] = PP_SMC_POWER_PROFILE_BOOTUP_DEFAULT;
	smu->workload_setting[1] = PP_SMC_POWER_PROFILE_FULLSCREEN3D;
	smu->workload_setting[2] = PP_SMC_POWER_PROFILE_POWERSAVING;
	smu->workload_setting[3] = PP_SMC_POWER_PROFILE_VIDEO;
	smu->workload_setting[4] = PP_SMC_POWER_PROFILE_VR;
	smu->workload_setting[5] = PP_SMC_POWER_PROFILE_COMPUTE;
	smu->workload_setting[6] = PP_SMC_POWER_PROFILE_CUSTOM;
	smu->display_config = &adev->pm.pm_display_cfg;

	smu->smu_dpm.dpm_level = AMD_DPM_FORCED_LEVEL_AUTO;
	smu->smu_dpm.requested_dpm_level = AMD_DPM_FORCED_LEVEL_AUTO;

	ret = smu_init_microcode(smu);
	if (ret) {
		dev_err(adev->dev, "Failed to load smu firmware!\n");
		return ret;
	}

	ret = smu_smc_table_sw_init(smu);
	if (ret) {
		dev_err(adev->dev, "Failed to sw init smc table!\n");
		return ret;
	}

	ret = smu_register_irq_handler(smu);
	if (ret) {
		dev_err(adev->dev, "Failed to register smc irq handler!\n");
		return ret;
	}

	/* If there is no way to query fan control mode, fan control is not supported */
	if (!smu->ppt_funcs->get_fan_control_mode)
		smu->adev->pm.no_fan = true;

	return 0;
}

static int smu_sw_fini(void *handle)
{
	struct amdgpu_device *adev = (struct amdgpu_device *)handle;
	struct smu_context *smu = &adev->smu;
	int ret;

	ret = smu_smc_table_sw_fini(smu);
	if (ret) {
		dev_err(adev->dev, "Failed to sw fini smc table!\n");
		return ret;
	}

	smu_fini_microcode(smu);

	return 0;
}

static int smu_get_thermal_temperature_range(struct smu_context *smu)
{
	struct amdgpu_device *adev = smu->adev;
	struct smu_temperature_range *range =
				&smu->thermal_range;
	int ret = 0;

	if (!smu->ppt_funcs->get_thermal_temperature_range)
		return 0;

	ret = smu->ppt_funcs->get_thermal_temperature_range(smu, range);
	if (ret)
		return ret;

	adev->pm.dpm.thermal.min_temp = range->min;
	adev->pm.dpm.thermal.max_temp = range->max;
	adev->pm.dpm.thermal.max_edge_emergency_temp = range->edge_emergency_max;
	adev->pm.dpm.thermal.min_hotspot_temp = range->hotspot_min;
	adev->pm.dpm.thermal.max_hotspot_crit_temp = range->hotspot_crit_max;
	adev->pm.dpm.thermal.max_hotspot_emergency_temp = range->hotspot_emergency_max;
	adev->pm.dpm.thermal.min_mem_temp = range->mem_min;
	adev->pm.dpm.thermal.max_mem_crit_temp = range->mem_crit_max;
	adev->pm.dpm.thermal.max_mem_emergency_temp = range->mem_emergency_max;

	return ret;
}

static int smu_smc_hw_setup(struct smu_context *smu)
{
	struct amdgpu_device *adev = smu->adev;
	uint32_t pcie_gen = 0, pcie_width = 0;
	int ret = 0;

	if (adev->in_suspend && smu_is_dpm_running(smu)) {
		dev_info(adev->dev, "dpm has been enabled\n");
		/* this is needed specifically */
		switch (adev->ip_versions[MP1_HWIP][0]) {
		case IP_VERSION(11, 0, 7):
		case IP_VERSION(11, 0, 11):
		case IP_VERSION(11, 5, 0):
		case IP_VERSION(11, 0, 12):
			ret = smu_system_features_control(smu, true);
			break;
		default:
			break;
		}
		return ret;
	}

	ret = smu_init_display_count(smu, 0);
	if (ret) {
		dev_info(adev->dev, "Failed to pre-set display count as 0!\n");
		return ret;
	}

	ret = smu_set_driver_table_location(smu);
	if (ret) {
		dev_err(adev->dev, "Failed to SetDriverDramAddr!\n");
		return ret;
	}

	/*
	 * Set PMSTATUSLOG table bo address with SetToolsDramAddr MSG for tools.
	 */
	ret = smu_set_tool_table_location(smu);
	if (ret) {
		dev_err(adev->dev, "Failed to SetToolsDramAddr!\n");
		return ret;
	}

	/*
	 * Use msg SetSystemVirtualDramAddr and DramLogSetDramAddr can notify
	 * pool location.
	 */
	ret = smu_notify_memory_pool_location(smu);
	if (ret) {
		dev_err(adev->dev, "Failed to SetDramLogDramAddr!\n");
		return ret;
	}

	/* smu_dump_pptable(smu); */
	/*
	 * Copy pptable bo in the vram to smc with SMU MSGs such as
	 * SetDriverDramAddr and TransferTableDram2Smu.
	 */
	ret = smu_write_pptable(smu);
	if (ret) {
		dev_err(adev->dev, "Failed to transfer pptable to SMC!\n");
		return ret;
	}

	/* issue Run*Btc msg */
	ret = smu_run_btc(smu);
	if (ret)
		return ret;

	ret = smu_feature_set_allowed_mask(smu);
	if (ret) {
		dev_err(adev->dev, "Failed to set driver allowed features mask!\n");
		return ret;
	}

	ret = smu_system_features_control(smu, true);
	if (ret) {
		dev_err(adev->dev, "Failed to enable requested dpm features!\n");
		return ret;
	}

	if (!smu_is_dpm_running(smu))
		dev_info(adev->dev, "dpm has been disabled\n");

	if (adev->pm.pcie_gen_mask & CAIL_PCIE_LINK_SPEED_SUPPORT_GEN4)
		pcie_gen = 3;
	else if (adev->pm.pcie_gen_mask & CAIL_PCIE_LINK_SPEED_SUPPORT_GEN3)
		pcie_gen = 2;
	else if (adev->pm.pcie_gen_mask & CAIL_PCIE_LINK_SPEED_SUPPORT_GEN2)
		pcie_gen = 1;
	else if (adev->pm.pcie_gen_mask & CAIL_PCIE_LINK_SPEED_SUPPORT_GEN1)
		pcie_gen = 0;

	/* Bit 31:16: LCLK DPM level. 0 is DPM0, and 1 is DPM1
	 * Bit 15:8:  PCIE GEN, 0 to 3 corresponds to GEN1 to GEN4
	 * Bit 7:0:   PCIE lane width, 1 to 7 corresponds is x1 to x32
	 */
	if (adev->pm.pcie_mlw_mask & CAIL_PCIE_LINK_WIDTH_SUPPORT_X16)
		pcie_width = 6;
	else if (adev->pm.pcie_mlw_mask & CAIL_PCIE_LINK_WIDTH_SUPPORT_X12)
		pcie_width = 5;
	else if (adev->pm.pcie_mlw_mask & CAIL_PCIE_LINK_WIDTH_SUPPORT_X8)
		pcie_width = 4;
	else if (adev->pm.pcie_mlw_mask & CAIL_PCIE_LINK_WIDTH_SUPPORT_X4)
		pcie_width = 3;
	else if (adev->pm.pcie_mlw_mask & CAIL_PCIE_LINK_WIDTH_SUPPORT_X2)
		pcie_width = 2;
	else if (adev->pm.pcie_mlw_mask & CAIL_PCIE_LINK_WIDTH_SUPPORT_X1)
		pcie_width = 1;
	ret = smu_update_pcie_parameters(smu, pcie_gen, pcie_width);
	if (ret) {
		dev_err(adev->dev, "Attempt to override pcie params failed!\n");
		return ret;
	}

	ret = smu_get_thermal_temperature_range(smu);
	if (ret) {
		dev_err(adev->dev, "Failed to get thermal temperature ranges!\n");
		return ret;
	}

	ret = smu_enable_thermal_alert(smu);
	if (ret) {
		dev_err(adev->dev, "Failed to enable thermal alert!\n");
		return ret;
	}

	/*
	 * Set initialized values (get from vbios) to dpm tables context such as
	 * gfxclk, memclk, dcefclk, and etc. And enable the DPM feature for each
	 * type of clks.
	 */
	ret = smu_set_default_dpm_table(smu);
	if (ret) {
		dev_err(adev->dev, "Failed to setup default dpm clock tables!\n");
		return ret;
	}

	ret = smu_notify_display_change(smu);
	if (ret)
		return ret;

	/*
	 * Set min deep sleep dce fclk with bootup value from vbios via
	 * SetMinDeepSleepDcefclk MSG.
	 */
	ret = smu_set_min_dcef_deep_sleep(smu,
					  smu->smu_table.boot_values.dcefclk / 100);
	if (ret)
		return ret;

	return ret;
}

static int smu_start_smc_engine(struct smu_context *smu)
{
	struct amdgpu_device *adev = smu->adev;
	int ret = 0;

	if (adev->firmware.load_type != AMDGPU_FW_LOAD_PSP) {
		if (adev->ip_versions[MP1_HWIP][0] < IP_VERSION(11, 0, 0)) {
			if (smu->ppt_funcs->load_microcode) {
				ret = smu->ppt_funcs->load_microcode(smu);
				if (ret)
					return ret;
			}
		}
	}

	if (smu->ppt_funcs->check_fw_status) {
		ret = smu->ppt_funcs->check_fw_status(smu);
		if (ret) {
			dev_err(adev->dev, "SMC is not ready\n");
			return ret;
		}
	}

	/*
	 * Send msg GetDriverIfVersion to check if the return value is equal
	 * with DRIVER_IF_VERSION of smc header.
	 */
	ret = smu_check_fw_version(smu);
	if (ret)
		return ret;

	return ret;
}

static int smu_hw_init(void *handle)
{
	int ret;
	struct amdgpu_device *adev = (struct amdgpu_device *)handle;
	struct smu_context *smu = &adev->smu;

	if (amdgpu_sriov_vf(adev) && !amdgpu_sriov_is_pp_one_vf(adev)) {
		smu->pm_enabled = false;
		return 0;
	}

	ret = smu_start_smc_engine(smu);
	if (ret) {
		dev_err(adev->dev, "SMC engine is not correctly up!\n");
		return ret;
	}

	if (smu->is_apu) {
		smu_powergate_sdma(&adev->smu, false);
		smu_dpm_set_vcn_enable(smu, true);
		smu_dpm_set_jpeg_enable(smu, true);
		smu_set_gfx_cgpg(&adev->smu, true);
	}

	if (!smu->pm_enabled)
		return 0;

	/* get boot_values from vbios to set revision, gfxclk, and etc. */
	ret = smu_get_vbios_bootup_values(smu);
	if (ret) {
		dev_err(adev->dev, "Failed to get VBIOS boot clock values!\n");
		return ret;
	}

	ret = smu_setup_pptable(smu);
	if (ret) {
		dev_err(adev->dev, "Failed to setup pptable!\n");
		return ret;
	}

	ret = smu_get_driver_allowed_feature_mask(smu);
	if (ret)
		return ret;

	ret = smu_smc_hw_setup(smu);
	if (ret) {
		dev_err(adev->dev, "Failed to setup smc hw!\n");
		return ret;
	}

	/*
	 * Move maximum sustainable clock retrieving here considering
	 * 1. It is not needed on resume(from S3).
	 * 2. DAL settings come between .hw_init and .late_init of SMU.
	 *    And DAL needs to know the maximum sustainable clocks. Thus
	 *    it cannot be put in .late_init().
	 */
	ret = smu_init_max_sustainable_clocks(smu);
	if (ret) {
		dev_err(adev->dev, "Failed to init max sustainable clocks!\n");
		return ret;
	}

	adev->pm.dpm_enabled = true;

	dev_info(adev->dev, "SMU is initialized successfully!\n");

	return 0;
}

static int smu_disable_dpms(struct smu_context *smu)
{
	struct amdgpu_device *adev = smu->adev;
	int ret = 0;
	bool use_baco = !smu->is_apu &&
		((amdgpu_in_reset(adev) &&
		  (amdgpu_asic_reset_method(adev) == AMD_RESET_METHOD_BACO)) ||
		 ((adev->in_runpm || adev->in_s4) && amdgpu_asic_supports_baco(adev)));

	/*
	 * For custom pptable uploading, skip the DPM features
	 * disable process on Navi1x ASICs.
	 *   - As the gfx related features are under control of
	 *     RLC on those ASICs. RLC reinitialization will be
	 *     needed to reenable them. That will cost much more
	 *     efforts.
	 *
	 *   - SMU firmware can handle the DPM reenablement
	 *     properly.
	 */
	if (smu->uploading_custom_pp_table) {
		switch (adev->ip_versions[MP1_HWIP][0]) {
		case IP_VERSION(11, 0, 0):
		case IP_VERSION(11, 0, 5):
		case IP_VERSION(11, 0, 9):
		case IP_VERSION(11, 0, 7):
		case IP_VERSION(11, 0, 11):
		case IP_VERSION(11, 5, 0):
		case IP_VERSION(11, 0, 12):
		case IP_VERSION(11, 0, 13):
			return smu_disable_all_features_with_exception(smu,
								       true,
								       SMU_FEATURE_COUNT);
		default:
			break;
		}
	}

	/*
	 * For Sienna_Cichlid, PMFW will handle the features disablement properly
	 * on BACO in. Driver involvement is unnecessary.
	 */
	if (use_baco) {
		switch (adev->ip_versions[MP1_HWIP][0]) {
		case IP_VERSION(11, 0, 7):
		case IP_VERSION(11, 0, 0):
		case IP_VERSION(11, 0, 5):
		case IP_VERSION(11, 0, 9):
			return smu_disable_all_features_with_exception(smu,
								       true,
								       SMU_FEATURE_BACO_BIT);
		default:
			break;
		}
	}

	/*
	 * For gpu reset, runpm and hibernation through BACO,
	 * BACO feature has to be kept enabled.
	 */
	if (use_baco && smu_feature_is_enabled(smu, SMU_FEATURE_BACO_BIT)) {
		ret = smu_disable_all_features_with_exception(smu,
							      false,
							      SMU_FEATURE_BACO_BIT);
		if (ret)
			dev_err(adev->dev, "Failed to disable smu features except BACO.\n");
	} else {
		ret = smu_system_features_control(smu, false);
		if (ret)
			dev_err(adev->dev, "Failed to disable smu features.\n");
	}

<<<<<<< HEAD
	if (adev->ip_versions[GC_HWIP][0] >= IP_VERSION(10, 0, 0) &&
=======
	if (adev->ip_versions[GC_HWIP][0] >= IP_VERSION(9, 4, 2) &&
>>>>>>> 8590222e
	    adev->gfx.rlc.funcs->stop)
		adev->gfx.rlc.funcs->stop(adev);

	return ret;
}

static int smu_smc_hw_cleanup(struct smu_context *smu)
{
	struct amdgpu_device *adev = smu->adev;
	int ret = 0;

	cancel_work_sync(&smu->throttling_logging_work);
	cancel_work_sync(&smu->interrupt_work);

	ret = smu_disable_thermal_alert(smu);
	if (ret) {
		dev_err(adev->dev, "Fail to disable thermal alert!\n");
		return ret;
	}

	ret = smu_disable_dpms(smu);
	if (ret) {
		dev_err(adev->dev, "Fail to disable dpm features!\n");
		return ret;
	}

	return 0;
}

static int smu_hw_fini(void *handle)
{
	struct amdgpu_device *adev = (struct amdgpu_device *)handle;
	struct smu_context *smu = &adev->smu;

	if (amdgpu_sriov_vf(adev)&& !amdgpu_sriov_is_pp_one_vf(adev))
		return 0;

	if (smu->is_apu) {
		smu_powergate_sdma(&adev->smu, true);
	}

	smu_dpm_set_vcn_enable(smu, false);
	smu_dpm_set_jpeg_enable(smu, false);

	adev->vcn.cur_state = AMD_PG_STATE_GATE;
	adev->jpeg.cur_state = AMD_PG_STATE_GATE;

	if (!smu->pm_enabled)
		return 0;

	adev->pm.dpm_enabled = false;

	return smu_smc_hw_cleanup(smu);
}

static int smu_reset(struct smu_context *smu)
{
	struct amdgpu_device *adev = smu->adev;
	int ret;

	amdgpu_gfx_off_ctrl(smu->adev, false);

	ret = smu_hw_fini(adev);
	if (ret)
		return ret;

	ret = smu_hw_init(adev);
	if (ret)
		return ret;

	ret = smu_late_init(adev);
	if (ret)
		return ret;

	amdgpu_gfx_off_ctrl(smu->adev, true);

	return 0;
}

static int smu_suspend(void *handle)
{
	struct amdgpu_device *adev = (struct amdgpu_device *)handle;
	struct smu_context *smu = &adev->smu;
	int ret;

	if (amdgpu_sriov_vf(adev)&& !amdgpu_sriov_is_pp_one_vf(adev))
		return 0;

	if (!smu->pm_enabled)
		return 0;

	adev->pm.dpm_enabled = false;

	ret = smu_smc_hw_cleanup(smu);
	if (ret)
		return ret;

	smu->watermarks_bitmap &= ~(WATERMARKS_LOADED);

	/* skip CGPG when in S0ix */
	if (smu->is_apu && !adev->in_s0ix)
		smu_set_gfx_cgpg(&adev->smu, false);

	return 0;
}

static int smu_resume(void *handle)
{
	int ret;
	struct amdgpu_device *adev = (struct amdgpu_device *)handle;
	struct smu_context *smu = &adev->smu;

	if (amdgpu_sriov_vf(adev)&& !amdgpu_sriov_is_pp_one_vf(adev))
		return 0;

	if (!smu->pm_enabled)
		return 0;

	dev_info(adev->dev, "SMU is resuming...\n");

	ret = smu_start_smc_engine(smu);
	if (ret) {
		dev_err(adev->dev, "SMC engine is not correctly up!\n");
		return ret;
	}

	ret = smu_smc_hw_setup(smu);
	if (ret) {
		dev_err(adev->dev, "Failed to setup smc hw!\n");
		return ret;
	}

	if (smu->is_apu)
		smu_set_gfx_cgpg(&adev->smu, true);

	smu->disable_uclk_switch = 0;

	adev->pm.dpm_enabled = true;

	dev_info(adev->dev, "SMU is resumed successfully!\n");

	return 0;
}

static int smu_display_configuration_change(void *handle,
					    const struct amd_pp_display_configuration *display_config)
{
	struct smu_context *smu = handle;
	int index = 0;
	int num_of_active_display = 0;

	if (!smu->pm_enabled || !smu->adev->pm.dpm_enabled)
		return -EOPNOTSUPP;

	if (!display_config)
		return -EINVAL;

	mutex_lock(&smu->mutex);

	smu_set_min_dcef_deep_sleep(smu,
				    display_config->min_dcef_deep_sleep_set_clk / 100);

	for (index = 0; index < display_config->num_path_including_non_display; index++) {
		if (display_config->displays[index].controller_id != 0)
			num_of_active_display++;
	}

	mutex_unlock(&smu->mutex);

	return 0;
}

static int smu_set_clockgating_state(void *handle,
				     enum amd_clockgating_state state)
{
	return 0;
}

static int smu_set_powergating_state(void *handle,
				     enum amd_powergating_state state)
{
	return 0;
}

static int smu_enable_umd_pstate(void *handle,
		      enum amd_dpm_forced_level *level)
{
	uint32_t profile_mode_mask = AMD_DPM_FORCED_LEVEL_PROFILE_STANDARD |
					AMD_DPM_FORCED_LEVEL_PROFILE_MIN_SCLK |
					AMD_DPM_FORCED_LEVEL_PROFILE_MIN_MCLK |
					AMD_DPM_FORCED_LEVEL_PROFILE_PEAK;

	struct smu_context *smu = (struct smu_context*)(handle);
	struct smu_dpm_context *smu_dpm_ctx = &(smu->smu_dpm);

	if (!smu->is_apu && !smu_dpm_ctx->dpm_context)
		return -EINVAL;

	if (!(smu_dpm_ctx->dpm_level & profile_mode_mask)) {
		/* enter umd pstate, save current level, disable gfx cg*/
		if (*level & profile_mode_mask) {
			smu_dpm_ctx->saved_dpm_level = smu_dpm_ctx->dpm_level;
			smu_dpm_ctx->enable_umd_pstate = true;
			smu_gpo_control(smu, false);
			amdgpu_device_ip_set_powergating_state(smu->adev,
							       AMD_IP_BLOCK_TYPE_GFX,
							       AMD_PG_STATE_UNGATE);
			amdgpu_device_ip_set_clockgating_state(smu->adev,
							       AMD_IP_BLOCK_TYPE_GFX,
							       AMD_CG_STATE_UNGATE);
			smu_gfx_ulv_control(smu, false);
			smu_deep_sleep_control(smu, false);
			amdgpu_asic_update_umd_stable_pstate(smu->adev, true);
		}
	} else {
		/* exit umd pstate, restore level, enable gfx cg*/
		if (!(*level & profile_mode_mask)) {
			if (*level == AMD_DPM_FORCED_LEVEL_PROFILE_EXIT)
				*level = smu_dpm_ctx->saved_dpm_level;
			smu_dpm_ctx->enable_umd_pstate = false;
			amdgpu_asic_update_umd_stable_pstate(smu->adev, false);
			smu_deep_sleep_control(smu, true);
			smu_gfx_ulv_control(smu, true);
			amdgpu_device_ip_set_clockgating_state(smu->adev,
							       AMD_IP_BLOCK_TYPE_GFX,
							       AMD_CG_STATE_GATE);
			amdgpu_device_ip_set_powergating_state(smu->adev,
							       AMD_IP_BLOCK_TYPE_GFX,
							       AMD_PG_STATE_GATE);
			smu_gpo_control(smu, true);
		}
	}

	return 0;
}

static int smu_bump_power_profile_mode(struct smu_context *smu,
					   long *param,
					   uint32_t param_size)
{
	int ret = 0;

	if (smu->ppt_funcs->set_power_profile_mode)
		ret = smu->ppt_funcs->set_power_profile_mode(smu, param, param_size);

	return ret;
}

static int smu_adjust_power_state_dynamic(struct smu_context *smu,
				   enum amd_dpm_forced_level level,
				   bool skip_display_settings)
{
	int ret = 0;
	int index = 0;
	long workload;
	struct smu_dpm_context *smu_dpm_ctx = &(smu->smu_dpm);

	if (!skip_display_settings) {
		ret = smu_display_config_changed(smu);
		if (ret) {
			dev_err(smu->adev->dev, "Failed to change display config!");
			return ret;
		}
	}

	ret = smu_apply_clocks_adjust_rules(smu);
	if (ret) {
		dev_err(smu->adev->dev, "Failed to apply clocks adjust rules!");
		return ret;
	}

	if (!skip_display_settings) {
		ret = smu_notify_smc_display_config(smu);
		if (ret) {
			dev_err(smu->adev->dev, "Failed to notify smc display config!");
			return ret;
		}
	}

	if (smu_dpm_ctx->dpm_level != level) {
		ret = smu_asic_set_performance_level(smu, level);
		if (ret) {
			dev_err(smu->adev->dev, "Failed to set performance level!");
			return ret;
		}

		/* update the saved copy */
		smu_dpm_ctx->dpm_level = level;
	}

	if (smu_dpm_ctx->dpm_level != AMD_DPM_FORCED_LEVEL_MANUAL &&
		smu_dpm_ctx->dpm_level != AMD_DPM_FORCED_LEVEL_PERF_DETERMINISM) {
		index = fls(smu->workload_mask);
		index = index > 0 && index <= WORKLOAD_POLICY_MAX ? index - 1 : 0;
		workload = smu->workload_setting[index];

		if (smu->power_profile_mode != workload)
			smu_bump_power_profile_mode(smu, &workload, 0);
	}

	return ret;
}

static int smu_handle_task(struct smu_context *smu,
			   enum amd_dpm_forced_level level,
			   enum amd_pp_task task_id,
			   bool lock_needed)
{
	int ret = 0;

	if (!smu->pm_enabled || !smu->adev->pm.dpm_enabled)
		return -EOPNOTSUPP;

	if (lock_needed)
		mutex_lock(&smu->mutex);

	switch (task_id) {
	case AMD_PP_TASK_DISPLAY_CONFIG_CHANGE:
		ret = smu_pre_display_config_changed(smu);
		if (ret)
			goto out;
		ret = smu_adjust_power_state_dynamic(smu, level, false);
		break;
	case AMD_PP_TASK_COMPLETE_INIT:
	case AMD_PP_TASK_READJUST_POWER_STATE:
		ret = smu_adjust_power_state_dynamic(smu, level, true);
		break;
	default:
		break;
	}

out:
	if (lock_needed)
		mutex_unlock(&smu->mutex);

	return ret;
}

static int smu_handle_dpm_task(void *handle,
			       enum amd_pp_task task_id,
			       enum amd_pm_state_type *user_state)
{
	struct smu_context *smu = handle;
	struct smu_dpm_context *smu_dpm = &smu->smu_dpm;

	return smu_handle_task(smu, smu_dpm->dpm_level, task_id, true);

}

static int smu_switch_power_profile(void *handle,
				    enum PP_SMC_POWER_PROFILE type,
				    bool en)
{
	struct smu_context *smu = handle;
	struct smu_dpm_context *smu_dpm_ctx = &(smu->smu_dpm);
	long workload;
	uint32_t index;

	if (!smu->pm_enabled || !smu->adev->pm.dpm_enabled)
		return -EOPNOTSUPP;

	if (!(type < PP_SMC_POWER_PROFILE_CUSTOM))
		return -EINVAL;

	mutex_lock(&smu->mutex);

	if (!en) {
		smu->workload_mask &= ~(1 << smu->workload_prority[type]);
		index = fls(smu->workload_mask);
		index = index > 0 && index <= WORKLOAD_POLICY_MAX ? index - 1 : 0;
		workload = smu->workload_setting[index];
	} else {
		smu->workload_mask |= (1 << smu->workload_prority[type]);
		index = fls(smu->workload_mask);
		index = index <= WORKLOAD_POLICY_MAX ? index - 1 : 0;
		workload = smu->workload_setting[index];
	}

	if (smu_dpm_ctx->dpm_level != AMD_DPM_FORCED_LEVEL_MANUAL &&
		smu_dpm_ctx->dpm_level != AMD_DPM_FORCED_LEVEL_PERF_DETERMINISM)
		smu_bump_power_profile_mode(smu, &workload, 0);

	mutex_unlock(&smu->mutex);

	return 0;
}

static enum amd_dpm_forced_level smu_get_performance_level(void *handle)
{
	struct smu_context *smu = handle;
	struct smu_dpm_context *smu_dpm_ctx = &(smu->smu_dpm);
	enum amd_dpm_forced_level level;

	if (!smu->pm_enabled || !smu->adev->pm.dpm_enabled)
		return -EOPNOTSUPP;

	if (!smu->is_apu && !smu_dpm_ctx->dpm_context)
		return -EINVAL;

	mutex_lock(&(smu->mutex));
	level = smu_dpm_ctx->dpm_level;
	mutex_unlock(&(smu->mutex));

	return level;
}

static int smu_force_performance_level(void *handle,
				       enum amd_dpm_forced_level level)
{
	struct smu_context *smu = handle;
	struct smu_dpm_context *smu_dpm_ctx = &(smu->smu_dpm);
	int ret = 0;

	if (!smu->pm_enabled || !smu->adev->pm.dpm_enabled)
		return -EOPNOTSUPP;

	if (!smu->is_apu && !smu_dpm_ctx->dpm_context)
		return -EINVAL;

	mutex_lock(&smu->mutex);

	ret = smu_enable_umd_pstate(smu, &level);
	if (ret) {
		mutex_unlock(&smu->mutex);
		return ret;
	}

	ret = smu_handle_task(smu, level,
			      AMD_PP_TASK_READJUST_POWER_STATE,
			      false);

	mutex_unlock(&smu->mutex);

	/* reset user dpm clock state */
	if (!ret && smu_dpm_ctx->dpm_level != AMD_DPM_FORCED_LEVEL_MANUAL) {
		memset(smu->user_dpm_profile.clk_mask, 0, sizeof(smu->user_dpm_profile.clk_mask));
		smu->user_dpm_profile.clk_dependency = 0;
	}

	return ret;
}

static int smu_set_display_count(void *handle, uint32_t count)
{
	struct smu_context *smu = handle;
	int ret = 0;

	if (!smu->pm_enabled || !smu->adev->pm.dpm_enabled)
		return -EOPNOTSUPP;

	mutex_lock(&smu->mutex);
	ret = smu_init_display_count(smu, count);
	mutex_unlock(&smu->mutex);

	return ret;
}

static int smu_force_smuclk_levels(struct smu_context *smu,
			 enum smu_clk_type clk_type,
			 uint32_t mask)
{
	struct smu_dpm_context *smu_dpm_ctx = &(smu->smu_dpm);
	int ret = 0;

	if (!smu->pm_enabled || !smu->adev->pm.dpm_enabled)
		return -EOPNOTSUPP;

	if (smu_dpm_ctx->dpm_level != AMD_DPM_FORCED_LEVEL_MANUAL) {
		dev_dbg(smu->adev->dev, "force clock level is for dpm manual mode only.\n");
		return -EINVAL;
	}

	mutex_lock(&smu->mutex);

	if (smu->ppt_funcs && smu->ppt_funcs->force_clk_levels) {
		ret = smu->ppt_funcs->force_clk_levels(smu, clk_type, mask);
		if (!ret && !(smu->user_dpm_profile.flags & SMU_DPM_USER_PROFILE_RESTORE)) {
			smu->user_dpm_profile.clk_mask[clk_type] = mask;
			smu_set_user_clk_dependencies(smu, clk_type);
		}
	}

	mutex_unlock(&smu->mutex);

	return ret;
}

static int smu_force_ppclk_levels(void *handle,
				  enum pp_clock_type type,
				  uint32_t mask)
{
	struct smu_context *smu = handle;
	enum smu_clk_type clk_type;

	switch (type) {
	case PP_SCLK:
		clk_type = SMU_SCLK; break;
	case PP_MCLK:
		clk_type = SMU_MCLK; break;
	case PP_PCIE:
		clk_type = SMU_PCIE; break;
	case PP_SOCCLK:
		clk_type = SMU_SOCCLK; break;
	case PP_FCLK:
		clk_type = SMU_FCLK; break;
	case PP_DCEFCLK:
		clk_type = SMU_DCEFCLK; break;
	case PP_VCLK:
		clk_type = SMU_VCLK; break;
	case PP_DCLK:
		clk_type = SMU_DCLK; break;
	case OD_SCLK:
		clk_type = SMU_OD_SCLK; break;
	case OD_MCLK:
		clk_type = SMU_OD_MCLK; break;
	case OD_VDDC_CURVE:
		clk_type = SMU_OD_VDDC_CURVE; break;
	case OD_RANGE:
		clk_type = SMU_OD_RANGE; break;
	default:
		return -EINVAL;
	}

	return smu_force_smuclk_levels(smu, clk_type, mask);
}

/*
 * On system suspending or resetting, the dpm_enabled
 * flag will be cleared. So that those SMU services which
 * are not supported will be gated.
 * However, the mp1 state setting should still be granted
 * even if the dpm_enabled cleared.
 */
static int smu_set_mp1_state(void *handle,
			     enum pp_mp1_state mp1_state)
{
	struct smu_context *smu = handle;
	int ret = 0;

	if (!smu->pm_enabled)
		return -EOPNOTSUPP;

	mutex_lock(&smu->mutex);

	if (smu->ppt_funcs &&
	    smu->ppt_funcs->set_mp1_state)
		ret = smu->ppt_funcs->set_mp1_state(smu, mp1_state);

	mutex_unlock(&smu->mutex);

	return ret;
}

static int smu_set_df_cstate(void *handle,
			     enum pp_df_cstate state)
{
	struct smu_context *smu = handle;
	int ret = 0;

	if (!smu->pm_enabled || !smu->adev->pm.dpm_enabled)
		return -EOPNOTSUPP;

	if (!smu->ppt_funcs || !smu->ppt_funcs->set_df_cstate)
		return 0;

	mutex_lock(&smu->mutex);

	ret = smu->ppt_funcs->set_df_cstate(smu, state);
	if (ret)
		dev_err(smu->adev->dev, "[SetDfCstate] failed!\n");

	mutex_unlock(&smu->mutex);

	return ret;
}

int smu_allow_xgmi_power_down(struct smu_context *smu, bool en)
{
	int ret = 0;

	if (!smu->pm_enabled || !smu->adev->pm.dpm_enabled)
		return -EOPNOTSUPP;

	if (!smu->ppt_funcs || !smu->ppt_funcs->allow_xgmi_power_down)
		return 0;

	mutex_lock(&smu->mutex);

	ret = smu->ppt_funcs->allow_xgmi_power_down(smu, en);
	if (ret)
		dev_err(smu->adev->dev, "[AllowXgmiPowerDown] failed!\n");

	mutex_unlock(&smu->mutex);

	return ret;
}

int smu_write_watermarks_table(struct smu_context *smu)
{
	int ret = 0;

	if (!smu->pm_enabled || !smu->adev->pm.dpm_enabled)
		return -EOPNOTSUPP;

	mutex_lock(&smu->mutex);

	ret = smu_set_watermarks_table(smu, NULL);

	mutex_unlock(&smu->mutex);

	return ret;
}

static int smu_set_watermarks_for_clock_ranges(void *handle,
					       struct pp_smu_wm_range_sets *clock_ranges)
{
	struct smu_context *smu = handle;
	int ret = 0;

	if (!smu->pm_enabled || !smu->adev->pm.dpm_enabled)
		return -EOPNOTSUPP;

	if (smu->disable_watermark)
		return 0;

	mutex_lock(&smu->mutex);

	ret = smu_set_watermarks_table(smu, clock_ranges);

	mutex_unlock(&smu->mutex);

	return ret;
}

int smu_set_ac_dc(struct smu_context *smu)
{
	int ret = 0;

	if (!smu->pm_enabled || !smu->adev->pm.dpm_enabled)
		return -EOPNOTSUPP;

	/* controlled by firmware */
	if (smu->dc_controlled_by_gpio)
		return 0;

	mutex_lock(&smu->mutex);
	ret = smu_set_power_source(smu,
				   smu->adev->pm.ac_power ? SMU_POWER_SOURCE_AC :
				   SMU_POWER_SOURCE_DC);
	if (ret)
		dev_err(smu->adev->dev, "Failed to switch to %s mode!\n",
		       smu->adev->pm.ac_power ? "AC" : "DC");
	mutex_unlock(&smu->mutex);

	return ret;
}

const struct amd_ip_funcs smu_ip_funcs = {
	.name = "smu",
	.early_init = smu_early_init,
	.late_init = smu_late_init,
	.sw_init = smu_sw_init,
	.sw_fini = smu_sw_fini,
	.hw_init = smu_hw_init,
	.hw_fini = smu_hw_fini,
	.suspend = smu_suspend,
	.resume = smu_resume,
	.is_idle = NULL,
	.check_soft_reset = NULL,
	.wait_for_idle = NULL,
	.soft_reset = NULL,
	.set_clockgating_state = smu_set_clockgating_state,
	.set_powergating_state = smu_set_powergating_state,
	.enable_umd_pstate = smu_enable_umd_pstate,
};

const struct amdgpu_ip_block_version smu_v11_0_ip_block =
{
	.type = AMD_IP_BLOCK_TYPE_SMC,
	.major = 11,
	.minor = 0,
	.rev = 0,
	.funcs = &smu_ip_funcs,
};

const struct amdgpu_ip_block_version smu_v12_0_ip_block =
{
	.type = AMD_IP_BLOCK_TYPE_SMC,
	.major = 12,
	.minor = 0,
	.rev = 0,
	.funcs = &smu_ip_funcs,
};

const struct amdgpu_ip_block_version smu_v13_0_ip_block =
{
	.type = AMD_IP_BLOCK_TYPE_SMC,
	.major = 13,
	.minor = 0,
	.rev = 0,
	.funcs = &smu_ip_funcs,
};

static int smu_load_microcode(void *handle)
{
	struct smu_context *smu = handle;
	struct amdgpu_device *adev = smu->adev;
	int ret = 0;

	if (!smu->pm_enabled)
		return -EOPNOTSUPP;

	/* This should be used for non PSP loading */
	if (adev->firmware.load_type == AMDGPU_FW_LOAD_PSP)
		return 0;

	if (smu->ppt_funcs->load_microcode) {
		ret = smu->ppt_funcs->load_microcode(smu);
		if (ret) {
			dev_err(adev->dev, "Load microcode failed\n");
			return ret;
		}
	}

	if (smu->ppt_funcs->check_fw_status) {
		ret = smu->ppt_funcs->check_fw_status(smu);
		if (ret) {
			dev_err(adev->dev, "SMC is not ready\n");
			return ret;
		}
	}

	return ret;
}

static int smu_set_gfx_cgpg(struct smu_context *smu, bool enabled)
{
	int ret = 0;

	mutex_lock(&smu->mutex);

	if (smu->ppt_funcs->set_gfx_cgpg)
		ret = smu->ppt_funcs->set_gfx_cgpg(smu, enabled);

	mutex_unlock(&smu->mutex);

	return ret;
}

static int smu_set_fan_speed_rpm(void *handle, uint32_t speed)
{
	struct smu_context *smu = handle;
	int ret = 0;

	if (!smu->pm_enabled || !smu->adev->pm.dpm_enabled)
		return -EOPNOTSUPP;

	mutex_lock(&smu->mutex);

	if (smu->ppt_funcs->set_fan_speed_rpm) {
		ret = smu->ppt_funcs->set_fan_speed_rpm(smu, speed);
		if (!ret && !(smu->user_dpm_profile.flags & SMU_DPM_USER_PROFILE_RESTORE)) {
			smu->user_dpm_profile.flags |= SMU_CUSTOM_FAN_SPEED_RPM;
			smu->user_dpm_profile.fan_speed_rpm = speed;

			/* Override custom PWM setting as they cannot co-exist */
			smu->user_dpm_profile.flags &= ~SMU_CUSTOM_FAN_SPEED_PWM;
			smu->user_dpm_profile.fan_speed_pwm = 0;
		}
	}

	mutex_unlock(&smu->mutex);

	return ret;
}

/**
 * smu_get_power_limit - Request one of the SMU Power Limits
 *
 * @handle: pointer to smu context
 * @limit: requested limit is written back to this variable
 * @pp_limit_level: &pp_power_limit_level which limit of the power to return
 * @pp_power_type: &pp_power_type type of power
 * Return:  0 on success, <0 on error
 *
 */
int smu_get_power_limit(void *handle,
			uint32_t *limit,
			enum pp_power_limit_level pp_limit_level,
			enum pp_power_type pp_power_type)
{
	struct smu_context *smu = handle;
	struct amdgpu_device *adev = smu->adev;
	enum smu_ppt_limit_level limit_level;
	uint32_t limit_type;
	int ret = 0;

	if (!smu->pm_enabled || !smu->adev->pm.dpm_enabled)
		return -EOPNOTSUPP;

	switch(pp_power_type) {
	case PP_PWR_TYPE_SUSTAINED:
		limit_type = SMU_DEFAULT_PPT_LIMIT;
		break;
	case PP_PWR_TYPE_FAST:
		limit_type = SMU_FAST_PPT_LIMIT;
		break;
	default:
		return -EOPNOTSUPP;
		break;
	}

	switch(pp_limit_level){
	case PP_PWR_LIMIT_CURRENT:
		limit_level = SMU_PPT_LIMIT_CURRENT;
		break;
	case PP_PWR_LIMIT_DEFAULT:
		limit_level = SMU_PPT_LIMIT_DEFAULT;
		break;
	case PP_PWR_LIMIT_MAX:
		limit_level = SMU_PPT_LIMIT_MAX;
		break;
	case PP_PWR_LIMIT_MIN:
	default:
		return -EOPNOTSUPP;
		break;
	}

	mutex_lock(&smu->mutex);

	if (limit_type != SMU_DEFAULT_PPT_LIMIT) {
		if (smu->ppt_funcs->get_ppt_limit)
			ret = smu->ppt_funcs->get_ppt_limit(smu, limit, limit_type, limit_level);
	} else {
		switch (limit_level) {
		case SMU_PPT_LIMIT_CURRENT:
			switch (adev->ip_versions[MP1_HWIP][0]) {
			case IP_VERSION(13, 0, 2):
			case IP_VERSION(11, 0, 7):
			case IP_VERSION(11, 0, 11):
			case IP_VERSION(11, 0, 12):
			case IP_VERSION(11, 0, 13):
				ret = smu_get_asic_power_limits(smu,
								&smu->current_power_limit,
								NULL,
								NULL);
				break;
			default:
				break;
			}
			*limit = smu->current_power_limit;
			break;
		case SMU_PPT_LIMIT_DEFAULT:
			*limit = smu->default_power_limit;
			break;
		case SMU_PPT_LIMIT_MAX:
			*limit = smu->max_power_limit;
			break;
		default:
			break;
		}
	}

	mutex_unlock(&smu->mutex);

	return ret;
}

static int smu_set_power_limit(void *handle, uint32_t limit)
{
	struct smu_context *smu = handle;
	uint32_t limit_type = limit >> 24;
	int ret = 0;

	if (!smu->pm_enabled || !smu->adev->pm.dpm_enabled)
		return -EOPNOTSUPP;

	mutex_lock(&smu->mutex);

	limit &= (1<<24)-1;
	if (limit_type != SMU_DEFAULT_PPT_LIMIT)
		if (smu->ppt_funcs->set_power_limit) {
			ret = smu->ppt_funcs->set_power_limit(smu, limit_type, limit);
			goto out;
		}

	if (limit > smu->max_power_limit) {
		dev_err(smu->adev->dev,
			"New power limit (%d) is over the max allowed %d\n",
			limit, smu->max_power_limit);
		ret = -EINVAL;
		goto out;
	}

	if (!limit)
		limit = smu->current_power_limit;

	if (smu->ppt_funcs->set_power_limit) {
		ret = smu->ppt_funcs->set_power_limit(smu, limit_type, limit);
		if (!ret && !(smu->user_dpm_profile.flags & SMU_DPM_USER_PROFILE_RESTORE))
			smu->user_dpm_profile.power_limit = limit;
	}

out:
	mutex_unlock(&smu->mutex);

	return ret;
}

static int smu_print_smuclk_levels(struct smu_context *smu, enum smu_clk_type clk_type, char *buf)
{
	int ret = 0;

	if (!smu->pm_enabled || !smu->adev->pm.dpm_enabled)
		return -EOPNOTSUPP;

	mutex_lock(&smu->mutex);

	if (smu->ppt_funcs->print_clk_levels)
		ret = smu->ppt_funcs->print_clk_levels(smu, clk_type, buf);

	mutex_unlock(&smu->mutex);

	return ret;
}

static int smu_print_ppclk_levels(void *handle,
				  enum pp_clock_type type,
				  char *buf)
{
	struct smu_context *smu = handle;
	enum smu_clk_type clk_type;

	switch (type) {
	case PP_SCLK:
		clk_type = SMU_SCLK; break;
	case PP_MCLK:
		clk_type = SMU_MCLK; break;
	case PP_PCIE:
		clk_type = SMU_PCIE; break;
	case PP_SOCCLK:
		clk_type = SMU_SOCCLK; break;
	case PP_FCLK:
		clk_type = SMU_FCLK; break;
	case PP_DCEFCLK:
		clk_type = SMU_DCEFCLK; break;
	case PP_VCLK:
		clk_type = SMU_VCLK; break;
	case PP_DCLK:
		clk_type = SMU_DCLK; break;
	case OD_SCLK:
		clk_type = SMU_OD_SCLK; break;
	case OD_MCLK:
		clk_type = SMU_OD_MCLK; break;
	case OD_VDDC_CURVE:
		clk_type = SMU_OD_VDDC_CURVE; break;
	case OD_RANGE:
		clk_type = SMU_OD_RANGE; break;
	case OD_VDDGFX_OFFSET:
		clk_type = SMU_OD_VDDGFX_OFFSET; break;
	case OD_CCLK:
		clk_type = SMU_OD_CCLK; break;
	default:
		return -EINVAL;
	}

	return smu_print_smuclk_levels(smu, clk_type, buf);
}

static int smu_od_edit_dpm_table(void *handle,
				 enum PP_OD_DPM_TABLE_COMMAND type,
				 long *input, uint32_t size)
{
	struct smu_context *smu = handle;
	int ret = 0;

	if (!smu->pm_enabled || !smu->adev->pm.dpm_enabled)
		return -EOPNOTSUPP;

	mutex_lock(&smu->mutex);

	if (smu->ppt_funcs->od_edit_dpm_table) {
		ret = smu->ppt_funcs->od_edit_dpm_table(smu, type, input, size);
	}

	mutex_unlock(&smu->mutex);

	return ret;
}

static int smu_read_sensor(void *handle,
			   int sensor,
			   void *data,
			   int *size_arg)
{
	struct smu_context *smu = handle;
	struct smu_umd_pstate_table *pstate_table =
				&smu->pstate_table;
	int ret = 0;
	uint32_t *size, size_val;

	if (!smu->pm_enabled || !smu->adev->pm.dpm_enabled)
		return -EOPNOTSUPP;

	if (!data || !size_arg)
		return -EINVAL;

	size_val = *size_arg;
	size = &size_val;

	mutex_lock(&smu->mutex);

	if (smu->ppt_funcs->read_sensor)
		if (!smu->ppt_funcs->read_sensor(smu, sensor, data, size))
			goto unlock;

	switch (sensor) {
	case AMDGPU_PP_SENSOR_STABLE_PSTATE_SCLK:
		*((uint32_t *)data) = pstate_table->gfxclk_pstate.standard * 100;
		*size = 4;
		break;
	case AMDGPU_PP_SENSOR_STABLE_PSTATE_MCLK:
		*((uint32_t *)data) = pstate_table->uclk_pstate.standard * 100;
		*size = 4;
		break;
	case AMDGPU_PP_SENSOR_ENABLED_SMC_FEATURES_MASK:
		ret = smu_feature_get_enabled_mask(smu, (uint32_t *)data, 2);
		*size = 8;
		break;
	case AMDGPU_PP_SENSOR_UVD_POWER:
		*(uint32_t *)data = smu_feature_is_enabled(smu, SMU_FEATURE_DPM_UVD_BIT) ? 1 : 0;
		*size = 4;
		break;
	case AMDGPU_PP_SENSOR_VCE_POWER:
		*(uint32_t *)data = smu_feature_is_enabled(smu, SMU_FEATURE_DPM_VCE_BIT) ? 1 : 0;
		*size = 4;
		break;
	case AMDGPU_PP_SENSOR_VCN_POWER_STATE:
		*(uint32_t *)data = atomic_read(&smu->smu_power.power_gate.vcn_gated) ? 0: 1;
		*size = 4;
		break;
	case AMDGPU_PP_SENSOR_MIN_FAN_RPM:
		*(uint32_t *)data = 0;
		*size = 4;
		break;
	default:
		*size = 0;
		ret = -EOPNOTSUPP;
		break;
	}

unlock:
	mutex_unlock(&smu->mutex);

	// assign uint32_t to int
	*size_arg = size_val;

	return ret;
}

static int smu_get_power_profile_mode(void *handle, char *buf)
{
	struct smu_context *smu = handle;
	int ret = 0;

	if (!smu->pm_enabled || !smu->adev->pm.dpm_enabled ||
	    !smu->ppt_funcs->get_power_profile_mode)
		return -EOPNOTSUPP;
	if (!buf)
		return -EINVAL;

	mutex_lock(&smu->mutex);

	ret = smu->ppt_funcs->get_power_profile_mode(smu, buf);

	mutex_unlock(&smu->mutex);

	return ret;
}

static int smu_set_power_profile_mode(void *handle,
				      long *param,
				      uint32_t param_size)
{
	struct smu_context *smu = handle;
	int ret = 0;

	if (!smu->pm_enabled || !smu->adev->pm.dpm_enabled ||
	    !smu->ppt_funcs->set_power_profile_mode)
		return -EOPNOTSUPP;

	mutex_lock(&smu->mutex);

	smu_bump_power_profile_mode(smu, param, param_size);

	mutex_unlock(&smu->mutex);

	return ret;
}


static u32 smu_get_fan_control_mode(void *handle)
{
	struct smu_context *smu = handle;
	u32 ret = 0;

	if (!smu->pm_enabled || !smu->adev->pm.dpm_enabled)
		return AMD_FAN_CTRL_NONE;

	mutex_lock(&smu->mutex);

	if (smu->ppt_funcs->get_fan_control_mode)
		ret = smu->ppt_funcs->get_fan_control_mode(smu);

	mutex_unlock(&smu->mutex);

	return ret;
}

static int smu_set_fan_control_mode(struct smu_context *smu, int value)
{
	int ret = 0;

	if (!smu->pm_enabled || !smu->adev->pm.dpm_enabled)
		return  -EOPNOTSUPP;

	mutex_lock(&smu->mutex);

	if (smu->ppt_funcs->set_fan_control_mode) {
		ret = smu->ppt_funcs->set_fan_control_mode(smu, value);
		if (!ret && !(smu->user_dpm_profile.flags & SMU_DPM_USER_PROFILE_RESTORE))
			smu->user_dpm_profile.fan_mode = value;
	}

	mutex_unlock(&smu->mutex);

	/* reset user dpm fan speed */
	if (!ret && value != AMD_FAN_CTRL_MANUAL &&
			!(smu->user_dpm_profile.flags & SMU_DPM_USER_PROFILE_RESTORE)) {
		smu->user_dpm_profile.fan_speed_pwm = 0;
		smu->user_dpm_profile.fan_speed_rpm = 0;
		smu->user_dpm_profile.flags &= ~(SMU_CUSTOM_FAN_SPEED_RPM | SMU_CUSTOM_FAN_SPEED_PWM);
	}

	return ret;
}

static void smu_pp_set_fan_control_mode(void *handle, u32 value)
{
	struct smu_context *smu = handle;

	smu_set_fan_control_mode(smu, value);
}


static int smu_get_fan_speed_pwm(void *handle, u32 *speed)
{
	struct smu_context *smu = handle;
	int ret = 0;

	if (!smu->pm_enabled || !smu->adev->pm.dpm_enabled)
		return -EOPNOTSUPP;

	mutex_lock(&smu->mutex);

	if (smu->ppt_funcs->get_fan_speed_pwm)
		ret = smu->ppt_funcs->get_fan_speed_pwm(smu, speed);

	mutex_unlock(&smu->mutex);

	return ret;
}

static int smu_set_fan_speed_pwm(void *handle, u32 speed)
{
	struct smu_context *smu = handle;
	int ret = 0;

	if (!smu->pm_enabled || !smu->adev->pm.dpm_enabled)
		return -EOPNOTSUPP;

	mutex_lock(&smu->mutex);

	if (smu->ppt_funcs->set_fan_speed_pwm) {
		ret = smu->ppt_funcs->set_fan_speed_pwm(smu, speed);
		if (!ret && !(smu->user_dpm_profile.flags & SMU_DPM_USER_PROFILE_RESTORE)) {
			smu->user_dpm_profile.flags |= SMU_CUSTOM_FAN_SPEED_PWM;
			smu->user_dpm_profile.fan_speed_pwm = speed;

			/* Override custom RPM setting as they cannot co-exist */
			smu->user_dpm_profile.flags &= ~SMU_CUSTOM_FAN_SPEED_RPM;
			smu->user_dpm_profile.fan_speed_rpm = 0;
		}
	}

	mutex_unlock(&smu->mutex);

	return ret;
}

static int smu_get_fan_speed_rpm(void *handle, uint32_t *speed)
{
	struct smu_context *smu = handle;
	int ret = 0;

	if (!smu->pm_enabled || !smu->adev->pm.dpm_enabled)
		return -EOPNOTSUPP;

	mutex_lock(&smu->mutex);

	if (smu->ppt_funcs->get_fan_speed_rpm)
		ret = smu->ppt_funcs->get_fan_speed_rpm(smu, speed);

	mutex_unlock(&smu->mutex);

	return ret;
}

static int smu_set_deep_sleep_dcefclk(void *handle, uint32_t clk)
{
	struct smu_context *smu = handle;
	int ret = 0;

	if (!smu->pm_enabled || !smu->adev->pm.dpm_enabled)
		return -EOPNOTSUPP;

	mutex_lock(&smu->mutex);

	ret = smu_set_min_dcef_deep_sleep(smu, clk);

	mutex_unlock(&smu->mutex);

	return ret;
}

static int smu_get_clock_by_type_with_latency(void *handle,
					      enum amd_pp_clock_type type,
					      struct pp_clock_levels_with_latency *clocks)
{
	struct smu_context *smu = handle;
	enum smu_clk_type clk_type;
	int ret = 0;

	if (!smu->pm_enabled || !smu->adev->pm.dpm_enabled)
		return -EOPNOTSUPP;

	mutex_lock(&smu->mutex);

	if (smu->ppt_funcs->get_clock_by_type_with_latency) {
		switch (type) {
		case amd_pp_sys_clock:
			clk_type = SMU_GFXCLK;
			break;
		case amd_pp_mem_clock:
			clk_type = SMU_MCLK;
			break;
		case amd_pp_dcef_clock:
			clk_type = SMU_DCEFCLK;
			break;
		case amd_pp_disp_clock:
			clk_type = SMU_DISPCLK;
			break;
		default:
			dev_err(smu->adev->dev, "Invalid clock type!\n");
			mutex_unlock(&smu->mutex);
			return -EINVAL;
		}

		ret = smu->ppt_funcs->get_clock_by_type_with_latency(smu, clk_type, clocks);
	}

	mutex_unlock(&smu->mutex);

	return ret;
}

static int smu_display_clock_voltage_request(void *handle,
					     struct pp_display_clock_request *clock_req)
{
	struct smu_context *smu = handle;
	int ret = 0;

	if (!smu->pm_enabled || !smu->adev->pm.dpm_enabled)
		return -EOPNOTSUPP;

	mutex_lock(&smu->mutex);

	if (smu->ppt_funcs->display_clock_voltage_request)
		ret = smu->ppt_funcs->display_clock_voltage_request(smu, clock_req);

	mutex_unlock(&smu->mutex);

	return ret;
}


static int smu_display_disable_memory_clock_switch(void *handle,
						   bool disable_memory_clock_switch)
{
	struct smu_context *smu = handle;
	int ret = -EINVAL;

	if (!smu->pm_enabled || !smu->adev->pm.dpm_enabled)
		return -EOPNOTSUPP;

	mutex_lock(&smu->mutex);

	if (smu->ppt_funcs->display_disable_memory_clock_switch)
		ret = smu->ppt_funcs->display_disable_memory_clock_switch(smu, disable_memory_clock_switch);

	mutex_unlock(&smu->mutex);

	return ret;
}

static int smu_set_xgmi_pstate(void *handle,
			       uint32_t pstate)
{
	struct smu_context *smu = handle;
	int ret = 0;

	if (!smu->pm_enabled || !smu->adev->pm.dpm_enabled)
		return -EOPNOTSUPP;

	mutex_lock(&smu->mutex);

	if (smu->ppt_funcs->set_xgmi_pstate)
		ret = smu->ppt_funcs->set_xgmi_pstate(smu, pstate);

	mutex_unlock(&smu->mutex);

	if(ret)
		dev_err(smu->adev->dev, "Failed to set XGMI pstate!\n");

	return ret;
}

static int smu_get_baco_capability(void *handle, bool *cap)
{
	struct smu_context *smu = handle;
	int ret = 0;

	*cap = false;

	if (!smu->pm_enabled)
		return 0;

	mutex_lock(&smu->mutex);

	if (smu->ppt_funcs && smu->ppt_funcs->baco_is_support)
		*cap = smu->ppt_funcs->baco_is_support(smu);

	mutex_unlock(&smu->mutex);

	return ret;
}

static int smu_baco_set_state(void *handle, int state)
{
	struct smu_context *smu = handle;
	int ret = 0;

	if (!smu->pm_enabled)
		return -EOPNOTSUPP;

	if (state == 0) {
		mutex_lock(&smu->mutex);

		if (smu->ppt_funcs->baco_exit)
			ret = smu->ppt_funcs->baco_exit(smu);

		mutex_unlock(&smu->mutex);
	} else if (state == 1) {
		mutex_lock(&smu->mutex);

		if (smu->ppt_funcs->baco_enter)
			ret = smu->ppt_funcs->baco_enter(smu);

		mutex_unlock(&smu->mutex);

	} else {
		return -EINVAL;
	}

	if (ret)
		dev_err(smu->adev->dev, "Failed to %s BACO state!\n",
				(state)?"enter":"exit");

	return ret;
}

bool smu_mode1_reset_is_support(struct smu_context *smu)
{
	bool ret = false;

	if (!smu->pm_enabled)
		return false;

	mutex_lock(&smu->mutex);

	if (smu->ppt_funcs && smu->ppt_funcs->mode1_reset_is_support)
		ret = smu->ppt_funcs->mode1_reset_is_support(smu);

	mutex_unlock(&smu->mutex);

	return ret;
}

bool smu_mode2_reset_is_support(struct smu_context *smu)
{
	bool ret = false;

	if (!smu->pm_enabled)
		return false;

	mutex_lock(&smu->mutex);

	if (smu->ppt_funcs && smu->ppt_funcs->mode2_reset_is_support)
		ret = smu->ppt_funcs->mode2_reset_is_support(smu);

	mutex_unlock(&smu->mutex);

	return ret;
}

int smu_mode1_reset(struct smu_context *smu)
{
	int ret = 0;

	if (!smu->pm_enabled)
		return -EOPNOTSUPP;

	mutex_lock(&smu->mutex);

	if (smu->ppt_funcs->mode1_reset)
		ret = smu->ppt_funcs->mode1_reset(smu);

	mutex_unlock(&smu->mutex);

	return ret;
}

static int smu_mode2_reset(void *handle)
{
	struct smu_context *smu = handle;
	int ret = 0;

	if (!smu->pm_enabled)
		return -EOPNOTSUPP;

	mutex_lock(&smu->mutex);

	if (smu->ppt_funcs->mode2_reset)
		ret = smu->ppt_funcs->mode2_reset(smu);

	mutex_unlock(&smu->mutex);

	if (ret)
		dev_err(smu->adev->dev, "Mode2 reset failed!\n");

	return ret;
}

static int smu_get_max_sustainable_clocks_by_dc(void *handle,
						struct pp_smu_nv_clock_table *max_clocks)
{
	struct smu_context *smu = handle;
	int ret = 0;

	if (!smu->pm_enabled || !smu->adev->pm.dpm_enabled)
		return -EOPNOTSUPP;

	mutex_lock(&smu->mutex);

	if (smu->ppt_funcs->get_max_sustainable_clocks_by_dc)
		ret = smu->ppt_funcs->get_max_sustainable_clocks_by_dc(smu, max_clocks);

	mutex_unlock(&smu->mutex);

	return ret;
}

static int smu_get_uclk_dpm_states(void *handle,
				   unsigned int *clock_values_in_khz,
				   unsigned int *num_states)
{
	struct smu_context *smu = handle;
	int ret = 0;

	if (!smu->pm_enabled || !smu->adev->pm.dpm_enabled)
		return -EOPNOTSUPP;

	mutex_lock(&smu->mutex);

	if (smu->ppt_funcs->get_uclk_dpm_states)
		ret = smu->ppt_funcs->get_uclk_dpm_states(smu, clock_values_in_khz, num_states);

	mutex_unlock(&smu->mutex);

	return ret;
}

static enum amd_pm_state_type smu_get_current_power_state(void *handle)
{
	struct smu_context *smu = handle;
	enum amd_pm_state_type pm_state = POWER_STATE_TYPE_DEFAULT;

	if (!smu->pm_enabled || !smu->adev->pm.dpm_enabled)
		return -EOPNOTSUPP;

	mutex_lock(&smu->mutex);

	if (smu->ppt_funcs->get_current_power_state)
		pm_state = smu->ppt_funcs->get_current_power_state(smu);

	mutex_unlock(&smu->mutex);

	return pm_state;
}

static int smu_get_dpm_clock_table(void *handle,
				   struct dpm_clocks *clock_table)
{
	struct smu_context *smu = handle;
	int ret = 0;

	if (!smu->pm_enabled || !smu->adev->pm.dpm_enabled)
		return -EOPNOTSUPP;

	mutex_lock(&smu->mutex);

	if (smu->ppt_funcs->get_dpm_clock_table)
		ret = smu->ppt_funcs->get_dpm_clock_table(smu, clock_table);

	mutex_unlock(&smu->mutex);

	return ret;
}

static ssize_t smu_sys_get_gpu_metrics(void *handle, void **table)
{
	struct smu_context *smu = handle;
	ssize_t size;

	if (!smu->pm_enabled || !smu->adev->pm.dpm_enabled)
		return -EOPNOTSUPP;

	if (!smu->ppt_funcs->get_gpu_metrics)
		return -EOPNOTSUPP;

	mutex_lock(&smu->mutex);

	size = smu->ppt_funcs->get_gpu_metrics(smu, table);

	mutex_unlock(&smu->mutex);

	return size;
}

static int smu_enable_mgpu_fan_boost(void *handle)
{
	struct smu_context *smu = handle;
	int ret = 0;

	if (!smu->pm_enabled || !smu->adev->pm.dpm_enabled)
		return -EOPNOTSUPP;

	mutex_lock(&smu->mutex);

	if (smu->ppt_funcs->enable_mgpu_fan_boost)
		ret = smu->ppt_funcs->enable_mgpu_fan_boost(smu);

	mutex_unlock(&smu->mutex);

	return ret;
}

static int smu_gfx_state_change_set(void *handle,
				    uint32_t state)
{
	struct smu_context *smu = handle;
	int ret = 0;

	mutex_lock(&smu->mutex);
	if (smu->ppt_funcs->gfx_state_change_set)
		ret = smu->ppt_funcs->gfx_state_change_set(smu, state);
	mutex_unlock(&smu->mutex);

	return ret;
}

int smu_set_light_sbr(struct smu_context *smu, bool enable)
{
	int ret = 0;

	mutex_lock(&smu->mutex);
	if (smu->ppt_funcs->set_light_sbr)
		ret = smu->ppt_funcs->set_light_sbr(smu, enable);
	mutex_unlock(&smu->mutex);

	return ret;
}

static int smu_get_prv_buffer_details(void *handle, void **addr, size_t *size)
{
	struct smu_context *smu = handle;
	struct smu_table_context *smu_table = &smu->smu_table;
	struct smu_table *memory_pool = &smu_table->memory_pool;

	if (!addr || !size)
		return -EINVAL;

	*addr = NULL;
	*size = 0;
	mutex_lock(&smu->mutex);
	if (memory_pool->bo) {
		*addr = memory_pool->cpu_addr;
		*size = memory_pool->size;
	}
	mutex_unlock(&smu->mutex);

	return 0;
}

static const struct amd_pm_funcs swsmu_pm_funcs = {
	/* export for sysfs */
	.set_fan_control_mode    = smu_pp_set_fan_control_mode,
	.get_fan_control_mode    = smu_get_fan_control_mode,
	.set_fan_speed_pwm   = smu_set_fan_speed_pwm,
	.get_fan_speed_pwm   = smu_get_fan_speed_pwm,
	.force_clock_level       = smu_force_ppclk_levels,
	.print_clock_levels      = smu_print_ppclk_levels,
	.force_performance_level = smu_force_performance_level,
	.read_sensor             = smu_read_sensor,
	.get_performance_level   = smu_get_performance_level,
	.get_current_power_state = smu_get_current_power_state,
	.get_fan_speed_rpm       = smu_get_fan_speed_rpm,
	.set_fan_speed_rpm       = smu_set_fan_speed_rpm,
	.get_pp_num_states       = smu_get_power_num_states,
	.get_pp_table            = smu_sys_get_pp_table,
	.set_pp_table            = smu_sys_set_pp_table,
	.switch_power_profile    = smu_switch_power_profile,
	/* export to amdgpu */
	.dispatch_tasks          = smu_handle_dpm_task,
	.load_firmware           = smu_load_microcode,
	.set_powergating_by_smu  = smu_dpm_set_power_gate,
	.set_power_limit         = smu_set_power_limit,
	.get_power_limit         = smu_get_power_limit,
	.get_power_profile_mode  = smu_get_power_profile_mode,
	.set_power_profile_mode  = smu_set_power_profile_mode,
	.odn_edit_dpm_table      = smu_od_edit_dpm_table,
	.set_mp1_state           = smu_set_mp1_state,
	.gfx_state_change_set    = smu_gfx_state_change_set,
	/* export to DC */
	.get_sclk                         = smu_get_sclk,
	.get_mclk                         = smu_get_mclk,
	.display_configuration_change     = smu_display_configuration_change,
	.get_clock_by_type_with_latency   = smu_get_clock_by_type_with_latency,
	.display_clock_voltage_request    = smu_display_clock_voltage_request,
	.enable_mgpu_fan_boost            = smu_enable_mgpu_fan_boost,
	.set_active_display_count         = smu_set_display_count,
	.set_min_deep_sleep_dcefclk       = smu_set_deep_sleep_dcefclk,
	.get_asic_baco_capability         = smu_get_baco_capability,
	.set_asic_baco_state              = smu_baco_set_state,
	.get_ppfeature_status             = smu_sys_get_pp_feature_mask,
	.set_ppfeature_status             = smu_sys_set_pp_feature_mask,
	.asic_reset_mode_2                = smu_mode2_reset,
	.set_df_cstate                    = smu_set_df_cstate,
	.set_xgmi_pstate                  = smu_set_xgmi_pstate,
	.get_gpu_metrics                  = smu_sys_get_gpu_metrics,
	.set_watermarks_for_clock_ranges     = smu_set_watermarks_for_clock_ranges,
	.display_disable_memory_clock_switch = smu_display_disable_memory_clock_switch,
	.get_max_sustainable_clocks_by_dc    = smu_get_max_sustainable_clocks_by_dc,
	.get_uclk_dpm_states              = smu_get_uclk_dpm_states,
	.get_dpm_clock_table              = smu_get_dpm_clock_table,
	.get_smu_prv_buf_details = smu_get_prv_buffer_details,
};

int smu_wait_for_event(struct amdgpu_device *adev, enum smu_event_type event,
		       uint64_t event_arg)
{
	int ret = -EINVAL;
	struct smu_context *smu = &adev->smu;

	if (smu->ppt_funcs->wait_for_event) {
		mutex_lock(&smu->mutex);
		ret = smu->ppt_funcs->wait_for_event(smu, event, event_arg);
		mutex_unlock(&smu->mutex);
	}

	return ret;
}<|MERGE_RESOLUTION|>--- conflicted
+++ resolved
@@ -1468,11 +1468,7 @@
 			dev_err(adev->dev, "Failed to disable smu features.\n");
 	}
 
-<<<<<<< HEAD
-	if (adev->ip_versions[GC_HWIP][0] >= IP_VERSION(10, 0, 0) &&
-=======
 	if (adev->ip_versions[GC_HWIP][0] >= IP_VERSION(9, 4, 2) &&
->>>>>>> 8590222e
 	    adev->gfx.rlc.funcs->stop)
 		adev->gfx.rlc.funcs->stop(adev);
 
