/*
 * linux/drivers/video/pxa168fb.c -- Marvell PXA168 LCD Controller
 *
 *  Copyright (C) 2008 Marvell International Ltd.
 *  All rights reserved.
 *
 *  2009-02-16  adapted from original version for PXA168/910
 *              Jun Nie <njun@marvell.com>
 *
 * This file is subject to the terms and conditions of the GNU General Public
 * License. See the file COPYING in the main directory of this archive for
 * more details.
 */

#include <linux/module.h>
#include <linux/kernel.h>
#include <linux/sched.h>
#include <linux/string.h>
#include <linux/interrupt.h>
#include <linux/slab.h>
#include <linux/fb.h>
#include <linux/delay.h>
#include <linux/init.h>
#include <linux/io.h>
#include <linux/ioport.h>
#include <linux/platform_device.h>
#include <linux/dma-mapping.h>
#include <linux/clk.h>
#include <linux/err.h>
#include <linux/uaccess.h>
#include <video/pxa168fb.h>

#include "pxa168fb.h"

#define DEFAULT_REFRESH		60	/* Hz */

static int determine_best_pix_fmt(struct fb_var_screeninfo *var)
{
	/*
	 * Pseudocolor mode?
	 */
	if (var->bits_per_pixel == 8)
		return PIX_FMT_PSEUDOCOLOR;

	/*
	 * Check for 565/1555.
	 */
	if (var->bits_per_pixel == 16 && var->red.length <= 5 &&
	    var->green.length <= 6 && var->blue.length <= 5) {
		if (var->transp.length == 0) {
			if (var->red.offset >= var->blue.offset)
				return PIX_FMT_RGB565;
			else
				return PIX_FMT_BGR565;
		}

		if (var->transp.length == 1 && var->green.length <= 5) {
			if (var->red.offset >= var->blue.offset)
				return PIX_FMT_RGB1555;
			else
				return PIX_FMT_BGR1555;
		}

		/* fall through */
	}

	/*
	 * Check for 888/A888.
	 */
	if (var->bits_per_pixel <= 32 && var->red.length <= 8 &&
	    var->green.length <= 8 && var->blue.length <= 8) {
		if (var->bits_per_pixel == 24 && var->transp.length == 0) {
			if (var->red.offset >= var->blue.offset)
				return PIX_FMT_RGB888PACK;
			else
				return PIX_FMT_BGR888PACK;
		}

		if (var->bits_per_pixel == 32 && var->transp.length == 8) {
			if (var->red.offset >= var->blue.offset)
				return PIX_FMT_RGBA888;
			else
				return PIX_FMT_BGRA888;
		} else {
			if (var->red.offset >= var->blue.offset)
				return PIX_FMT_RGB888UNPACK;
			else
				return PIX_FMT_BGR888UNPACK;
		}

		/* fall through */
	}

	return -EINVAL;
}

static void set_pix_fmt(struct fb_var_screeninfo *var, int pix_fmt)
{
	switch (pix_fmt) {
	case PIX_FMT_RGB565:
		var->bits_per_pixel = 16;
		var->red.offset = 11;    var->red.length = 5;
		var->green.offset = 5;   var->green.length = 6;
		var->blue.offset = 0;    var->blue.length = 5;
		var->transp.offset = 0;  var->transp.length = 0;
		break;
	case PIX_FMT_BGR565:
		var->bits_per_pixel = 16;
		var->red.offset = 0;     var->red.length = 5;
		var->green.offset = 5;   var->green.length = 6;
		var->blue.offset = 11;   var->blue.length = 5;
		var->transp.offset = 0;  var->transp.length = 0;
		break;
	case PIX_FMT_RGB1555:
		var->bits_per_pixel = 16;
		var->red.offset = 10;    var->red.length = 5;
		var->green.offset = 5;   var->green.length = 5;
		var->blue.offset = 0;    var->blue.length = 5;
		var->transp.offset = 15; var->transp.length = 1;
		break;
	case PIX_FMT_BGR1555:
		var->bits_per_pixel = 16;
		var->red.offset = 0;     var->red.length = 5;
		var->green.offset = 5;   var->green.length = 5;
		var->blue.offset = 10;   var->blue.length = 5;
		var->transp.offset = 15; var->transp.length = 1;
		break;
	case PIX_FMT_RGB888PACK:
		var->bits_per_pixel = 24;
		var->red.offset = 16;    var->red.length = 8;
		var->green.offset = 8;   var->green.length = 8;
		var->blue.offset = 0;    var->blue.length = 8;
		var->transp.offset = 0;  var->transp.length = 0;
		break;
	case PIX_FMT_BGR888PACK:
		var->bits_per_pixel = 24;
		var->red.offset = 0;     var->red.length = 8;
		var->green.offset = 8;   var->green.length = 8;
		var->blue.offset = 16;   var->blue.length = 8;
		var->transp.offset = 0;  var->transp.length = 0;
		break;
	case PIX_FMT_RGBA888:
		var->bits_per_pixel = 32;
		var->red.offset = 16;    var->red.length = 8;
		var->green.offset = 8;   var->green.length = 8;
		var->blue.offset = 0;    var->blue.length = 8;
		var->transp.offset = 24; var->transp.length = 8;
		break;
	case PIX_FMT_BGRA888:
		var->bits_per_pixel = 32;
		var->red.offset = 0;     var->red.length = 8;
		var->green.offset = 8;   var->green.length = 8;
		var->blue.offset = 16;   var->blue.length = 8;
		var->transp.offset = 24; var->transp.length = 8;
		break;
	case PIX_FMT_PSEUDOCOLOR:
		var->bits_per_pixel = 8;
		var->red.offset = 0;     var->red.length = 8;
		var->green.offset = 0;   var->green.length = 8;
		var->blue.offset = 0;    var->blue.length = 8;
		var->transp.offset = 0;  var->transp.length = 0;
		break;
	}
}

static void set_mode(struct pxa168fb_info *fbi, struct fb_var_screeninfo *var,
		     struct fb_videomode *mode, int pix_fmt, int ystretch)
{
	struct fb_info *info = fbi->info;

	set_pix_fmt(var, pix_fmt);

	var->xres = mode->xres;
	var->yres = mode->yres;
	var->xres_virtual = max(var->xres, var->xres_virtual);
	if (ystretch)
		var->yres_virtual = info->fix.smem_len /
			(var->xres_virtual * (var->bits_per_pixel >> 3));
	else
		var->yres_virtual = max(var->yres, var->yres_virtual);
	var->grayscale = 0;
	var->accel_flags = FB_ACCEL_NONE;
	var->pixclock = mode->pixclock;
	var->left_margin = mode->left_margin;
	var->right_margin = mode->right_margin;
	var->upper_margin = mode->upper_margin;
	var->lower_margin = mode->lower_margin;
	var->hsync_len = mode->hsync_len;
	var->vsync_len = mode->vsync_len;
	var->sync = mode->sync;
	var->vmode = FB_VMODE_NONINTERLACED;
	var->rotate = FB_ROTATE_UR;
}

static int pxa168fb_check_var(struct fb_var_screeninfo *var,
			      struct fb_info *info)
{
	struct pxa168fb_info *fbi = info->par;
	int pix_fmt;

	/*
	 * Determine which pixel format we're going to use.
	 */
	pix_fmt = determine_best_pix_fmt(var);
	if (pix_fmt < 0)
		return pix_fmt;
	set_pix_fmt(var, pix_fmt);
	fbi->pix_fmt = pix_fmt;

	/*
	 * Basic geometry sanity checks.
	 */
	if (var->xoffset + var->xres > var->xres_virtual)
		return -EINVAL;
	if (var->yoffset + var->yres > var->yres_virtual)
		return -EINVAL;
	if (var->xres + var->right_margin +
	    var->hsync_len + var->left_margin > 2048)
		return -EINVAL;
	if (var->yres + var->lower_margin +
	    var->vsync_len + var->upper_margin > 2048)
		return -EINVAL;

	/*
	 * Check size of framebuffer.
	 */
	if (var->xres_virtual * var->yres_virtual *
	    (var->bits_per_pixel >> 3) > info->fix.smem_len)
		return -EINVAL;

	return 0;
}

/*
 * The hardware clock divider has an integer and a fractional
 * stage:
 *
 *	clk2 = clk_in / integer_divider
 *	clk_out = clk2 * (1 - (fractional_divider >> 12))
 *
 * Calculate integer and fractional divider for given clk_in
 * and clk_out.
 */
static void set_clock_divider(struct pxa168fb_info *fbi,
			      const struct fb_videomode *m)
{
	int divider_int;
	int needed_pixclk;
	u64 div_result;
	u32 x = 0;

	/*
	 * Notice: The field pixclock is used by linux fb
	 * is in pixel second. E.g. struct fb_videomode &
	 * struct fb_var_screeninfo
	 */

	/*
	 * Check input values.
	 */
	if (!m || !m->pixclock || !m->refresh) {
		dev_err(fbi->dev, "Input refresh or pixclock is wrong.\n");
		return;
	}

	/*
	 * Using PLL/AXI clock.
	 */
	x = 0x80000000;

	/*
	 * Calc divider according to refresh rate.
	 */
	div_result = 1000000000000ll;
	do_div(div_result, m->pixclock);
	needed_pixclk = (u32)div_result;

	divider_int = clk_get_rate(fbi->clk) / needed_pixclk;

	/* check whether divisor is too small. */
	if (divider_int < 2) {
		dev_warn(fbi->dev, "Warning: clock source is too slow. "
				"Try smaller resolution\n");
		divider_int = 2;
	}

	/*
	 * Set setting to reg.
	 */
	x |= divider_int;
	writel(x, fbi->reg_base + LCD_CFG_SCLK_DIV);
}

static void set_dma_control0(struct pxa168fb_info *fbi)
{
	u32 x;

	/*
	 * Set bit to enable graphics DMA.
	 */
	x = readl(fbi->reg_base + LCD_SPU_DMA_CTRL0);
	x &= ~CFG_GRA_ENA_MASK;
	x |= fbi->active ? CFG_GRA_ENA(1) : CFG_GRA_ENA(0);

	/*
	 * If we are in a pseudo-color mode, we need to enable
	 * palette lookup.
	 */
	if (fbi->pix_fmt == PIX_FMT_PSEUDOCOLOR)
		x |= 0x10000000;

	/*
	 * Configure hardware pixel format.
	 */
	x &= ~(0xF << 16);
	x |= (fbi->pix_fmt >> 1) << 16;

	/*
	 * Check red and blue pixel swap.
	 * 1. source data swap
	 * 2. panel output data swap
	 */
	x &= ~(1 << 12);
	x |= ((fbi->pix_fmt & 1) ^ (fbi->panel_rbswap)) << 12;

	writel(x, fbi->reg_base + LCD_SPU_DMA_CTRL0);
}

static void set_dma_control1(struct pxa168fb_info *fbi, int sync)
{
	u32 x;

	/*
	 * Configure default bits: vsync triggers DMA, gated clock
	 * enable, power save enable, configure alpha registers to
	 * display 100% graphics, and set pixel command.
	 */
	x = readl(fbi->reg_base + LCD_SPU_DMA_CTRL1);
	x |= 0x2032ff81;

	/*
	 * We trigger DMA on the falling edge of vsync if vsync is
	 * active low, or on the rising edge if vsync is active high.
	 */
	if (!(sync & FB_SYNC_VERT_HIGH_ACT))
		x |= 0x08000000;

	writel(x, fbi->reg_base + LCD_SPU_DMA_CTRL1);
}

static void set_graphics_start(struct fb_info *info, int xoffset, int yoffset)
{
	struct pxa168fb_info *fbi = info->par;
	struct fb_var_screeninfo *var = &info->var;
	int pixel_offset;
	unsigned long addr;

	pixel_offset = (yoffset * var->xres_virtual) + xoffset;

	addr = fbi->fb_start_dma + (pixel_offset * (var->bits_per_pixel >> 3));
	writel(addr, fbi->reg_base + LCD_CFG_GRA_START_ADDR0);
}

static void set_dumb_panel_control(struct fb_info *info)
{
	struct pxa168fb_info *fbi = info->par;
	struct pxa168fb_mach_info *mi = dev_get_platdata(fbi->dev);
	u32 x;

	/*
	 * Preserve enable flag.
	 */
	x = readl(fbi->reg_base + LCD_SPU_DUMB_CTRL) & 0x00000001;

	x |= (fbi->is_blanked ? 0x7 : mi->dumb_mode) << 28;
	x |= mi->gpio_output_data << 20;
	x |= mi->gpio_output_mask << 12;
	x |= mi->panel_rgb_reverse_lanes ? 0x00000080 : 0;
	x |= mi->invert_composite_blank ? 0x00000040 : 0;
	x |= (info->var.sync & FB_SYNC_COMP_HIGH_ACT) ? 0x00000020 : 0;
	x |= mi->invert_pix_val_ena ? 0x00000010 : 0;
	x |= (info->var.sync & FB_SYNC_VERT_HIGH_ACT) ? 0 : 0x00000008;
	x |= (info->var.sync & FB_SYNC_HOR_HIGH_ACT) ? 0 : 0x00000004;
	x |= mi->invert_pixclock ? 0x00000002 : 0;

	writel(x, fbi->reg_base + LCD_SPU_DUMB_CTRL);
}

static void set_dumb_screen_dimensions(struct fb_info *info)
{
	struct pxa168fb_info *fbi = info->par;
	struct fb_var_screeninfo *v = &info->var;
	int x;
	int y;

	x = v->xres + v->right_margin + v->hsync_len + v->left_margin;
	y = v->yres + v->lower_margin + v->vsync_len + v->upper_margin;

	writel((y << 16) | x, fbi->reg_base + LCD_SPUT_V_H_TOTAL);
}

static int pxa168fb_set_par(struct fb_info *info)
{
	struct pxa168fb_info *fbi = info->par;
	struct fb_var_screeninfo *var = &info->var;
	struct fb_videomode mode;
	u32 x;

	/*
	 * Set additional mode info.
	 */
	if (fbi->pix_fmt == PIX_FMT_PSEUDOCOLOR)
		info->fix.visual = FB_VISUAL_PSEUDOCOLOR;
	else
		info->fix.visual = FB_VISUAL_TRUECOLOR;
	info->fix.line_length = var->xres_virtual * var->bits_per_pixel / 8;
	info->fix.ypanstep = var->yres;

	/*
	 * Disable panel output while we setup the display.
	 */
	x = readl(fbi->reg_base + LCD_SPU_DUMB_CTRL);
	writel(x & ~1, fbi->reg_base + LCD_SPU_DUMB_CTRL);

	/*
	 * Configure global panel parameters.
	 */
	writel((var->yres << 16) | var->xres,
		fbi->reg_base + LCD_SPU_V_H_ACTIVE);

	/*
	 * convet var to video mode
	 */
	fb_var_to_videomode(&mode, &info->var);

	/* Calculate clock divisor. */
	set_clock_divider(fbi, &mode);

	/* Configure dma ctrl regs. */
	set_dma_control0(fbi);
	set_dma_control1(fbi, info->var.sync);

	/*
	 * Configure graphics DMA parameters.
	 */
	x = readl(fbi->reg_base + LCD_CFG_GRA_PITCH);
	x = (x & ~0xFFFF) | ((var->xres_virtual * var->bits_per_pixel) >> 3);
	writel(x, fbi->reg_base + LCD_CFG_GRA_PITCH);
	writel((var->yres << 16) | var->xres,
		fbi->reg_base + LCD_SPU_GRA_HPXL_VLN);
	writel((var->yres << 16) | var->xres,
		fbi->reg_base + LCD_SPU_GZM_HPXL_VLN);

	/*
	 * Configure dumb panel ctrl regs & timings.
	 */
	set_dumb_panel_control(info);
	set_dumb_screen_dimensions(info);

	writel((var->left_margin << 16) | var->right_margin,
			fbi->reg_base + LCD_SPU_H_PORCH);
	writel((var->upper_margin << 16) | var->lower_margin,
			fbi->reg_base + LCD_SPU_V_PORCH);

	/*
	 * Re-enable panel output.
	 */
	x = readl(fbi->reg_base + LCD_SPU_DUMB_CTRL);
	writel(x | 1, fbi->reg_base + LCD_SPU_DUMB_CTRL);

	return 0;
}

static unsigned int chan_to_field(unsigned int chan, struct fb_bitfield *bf)
{
	return ((chan & 0xffff) >> (16 - bf->length)) << bf->offset;
}

static u32 to_rgb(u16 red, u16 green, u16 blue)
{
	red >>= 8;
	green >>= 8;
	blue >>= 8;

	return (red << 16) | (green << 8) | blue;
}

static int
pxa168fb_setcolreg(unsigned int regno, unsigned int red, unsigned int green,
		 unsigned int blue, unsigned int trans, struct fb_info *info)
{
	struct pxa168fb_info *fbi = info->par;
	u32 val;

	if (info->var.grayscale)
		red = green = blue = (19595 * red + 38470 * green +
					7471 * blue) >> 16;

	if (info->fix.visual == FB_VISUAL_TRUECOLOR && regno < 16) {
		val =  chan_to_field(red,   &info->var.red);
		val |= chan_to_field(green, &info->var.green);
		val |= chan_to_field(blue , &info->var.blue);
		fbi->pseudo_palette[regno] = val;
	}

	if (info->fix.visual == FB_VISUAL_PSEUDOCOLOR && regno < 256) {
		val = to_rgb(red, green, blue);
		writel(val, fbi->reg_base + LCD_SPU_SRAM_WRDAT);
		writel(0x8300 | regno, fbi->reg_base + LCD_SPU_SRAM_CTRL);
	}

	return 0;
}

static int pxa168fb_blank(int blank, struct fb_info *info)
{
	struct pxa168fb_info *fbi = info->par;

	fbi->is_blanked = (blank == FB_BLANK_UNBLANK) ? 0 : 1;
	set_dumb_panel_control(info);

	return 0;
}

static int pxa168fb_pan_display(struct fb_var_screeninfo *var,
				struct fb_info *info)
{
	set_graphics_start(info, var->xoffset, var->yoffset);

	return 0;
}

static irqreturn_t pxa168fb_handle_irq(int irq, void *dev_id)
{
	struct pxa168fb_info *fbi = dev_id;
	u32 isr = readl(fbi->reg_base + SPU_IRQ_ISR);

	if ((isr & GRA_FRAME_IRQ0_ENA_MASK)) {

		writel(isr & (~GRA_FRAME_IRQ0_ENA_MASK),
			fbi->reg_base + SPU_IRQ_ISR);

		return IRQ_HANDLED;
	}
	return IRQ_NONE;
}

static const struct fb_ops pxa168fb_ops = {
	.owner		= THIS_MODULE,
	.fb_check_var	= pxa168fb_check_var,
	.fb_set_par	= pxa168fb_set_par,
	.fb_setcolreg	= pxa168fb_setcolreg,
	.fb_blank	= pxa168fb_blank,
	.fb_pan_display	= pxa168fb_pan_display,
	.fb_fillrect	= cfb_fillrect,
	.fb_copyarea	= cfb_copyarea,
	.fb_imageblit	= cfb_imageblit,
};

static int pxa168fb_init_mode(struct fb_info *info,
			      struct pxa168fb_mach_info *mi)
{
	struct pxa168fb_info *fbi = info->par;
	struct fb_var_screeninfo *var = &info->var;
	int ret = 0;
	u32 total_w, total_h, refresh;
	u64 div_result;
	const struct fb_videomode *m;

	/*
	 * Set default value
	 */
	refresh = DEFAULT_REFRESH;

	/* try to find best video mode. */
	m = fb_find_best_mode(&info->var, &info->modelist);
	if (m)
		fb_videomode_to_var(&info->var, m);

	/* Init settings. */
	var->xres_virtual = var->xres;
	var->yres_virtual = info->fix.smem_len /
		(var->xres_virtual * (var->bits_per_pixel >> 3));
	dev_dbg(fbi->dev, "pxa168fb: find best mode: res = %dx%d\n",
				var->xres, var->yres);

	/* correct pixclock. */
	total_w = var->xres + var->left_margin + var->right_margin +
		  var->hsync_len;
	total_h = var->yres + var->upper_margin + var->lower_margin +
		  var->vsync_len;

	div_result = 1000000000000ll;
	do_div(div_result, total_w * total_h * refresh);
	var->pixclock = (u32)div_result;

	return ret;
}

static int pxa168fb_probe(struct platform_device *pdev)
{
	struct pxa168fb_mach_info *mi;
	struct fb_info *info = 0;
	struct pxa168fb_info *fbi = 0;
	struct resource *res;
	struct clk *clk;
	int irq, ret;

	mi = dev_get_platdata(&pdev->dev);
	if (mi == NULL) {
		dev_err(&pdev->dev, "no platform data defined\n");
		return -EINVAL;
	}

	clk = devm_clk_get(&pdev->dev, "LCDCLK");
	if (IS_ERR(clk)) {
		dev_err(&pdev->dev, "unable to get LCDCLK");
		return PTR_ERR(clk);
	}

	res = platform_get_resource(pdev, IORESOURCE_MEM, 0);
	if (res == NULL) {
		dev_err(&pdev->dev, "no IO memory defined\n");
		return -ENOENT;
	}

	irq = platform_get_irq(pdev, 0);
	if (irq < 0) {
		dev_err(&pdev->dev, "no IRQ defined\n");
		return -ENOENT;
	}

	info = framebuffer_alloc(sizeof(struct pxa168fb_info), &pdev->dev);
	if (info == NULL) {
		return -ENOMEM;
	}

	/* Initialize private data */
	fbi = info->par;
	fbi->info = info;
	fbi->clk = clk;
	fbi->dev = info->dev = &pdev->dev;
	fbi->panel_rbswap = mi->panel_rbswap;
	fbi->is_blanked = 0;
	fbi->active = mi->active;

	/*
	 * Initialise static fb parameters.
	 */
	info->flags = FBINFO_DEFAULT | FBINFO_PARTIAL_PAN_OK |
		      FBINFO_HWACCEL_XPAN | FBINFO_HWACCEL_YPAN;
	info->node = -1;
	strlcpy(info->fix.id, mi->id, 16);
	info->fix.type = FB_TYPE_PACKED_PIXELS;
	info->fix.type_aux = 0;
	info->fix.xpanstep = 0;
	info->fix.ypanstep = 0;
	info->fix.ywrapstep = 0;
	info->fix.mmio_start = res->start;
	info->fix.mmio_len = resource_size(res);
	info->fix.accel = FB_ACCEL_NONE;
	info->fbops = &pxa168fb_ops;
	info->pseudo_palette = fbi->pseudo_palette;

	/*
	 * Map LCD controller registers.
	 */
	fbi->reg_base = devm_ioremap(&pdev->dev, res->start,
					     resource_size(res));
	if (fbi->reg_base == NULL) {
		ret = -ENOMEM;
		goto failed_free_info;
	}

	/*
	 * Allocate framebuffer memory.
	 */
	info->fix.smem_len = PAGE_ALIGN(DEFAULT_FB_SIZE);

	info->screen_base = dma_alloc_wc(fbi->dev, info->fix.smem_len,
					 &fbi->fb_start_dma, GFP_KERNEL);
	if (info->screen_base == NULL) {
		ret = -ENOMEM;
		goto failed_free_info;
	}

	info->fix.smem_start = (unsigned long)fbi->fb_start_dma;
	set_graphics_start(info, 0, 0);

	/*
	 * Set video mode according to platform data.
	 */
	set_mode(fbi, &info->var, mi->modes, mi->pix_fmt, 1);

	fb_videomode_to_modelist(mi->modes, mi->num_modes, &info->modelist);

	/*
	 * init video mode data.
	 */
	pxa168fb_init_mode(info, mi);

	/*
	 * Fill in sane defaults.
	 */
	ret = pxa168fb_check_var(&info->var, info);
	if (ret)
		goto failed_free_fbmem;

	/*
	 * enable controller clock
	 */
	clk_prepare_enable(fbi->clk);

	pxa168fb_set_par(info);

	/*
	 * Configure default register values.
	 */
	writel(0, fbi->reg_base + LCD_SPU_BLANKCOLOR);
	writel(mi->io_pin_allocation_mode, fbi->reg_base + SPU_IOPAD_CONTROL);
	writel(0, fbi->reg_base + LCD_CFG_GRA_START_ADDR1);
	writel(0, fbi->reg_base + LCD_SPU_GRA_OVSA_HPXL_VLN);
	writel(0, fbi->reg_base + LCD_SPU_SRAM_PARA0);
	writel(CFG_CSB_256x32(0x1)|CFG_CSB_256x24(0x1)|CFG_CSB_256x8(0x1),
		fbi->reg_base + LCD_SPU_SRAM_PARA1);

	/*
	 * Allocate color map.
	 */
	if (fb_alloc_cmap(&info->cmap, 256, 0) < 0) {
		ret = -ENOMEM;
		goto failed_free_clk;
	}

	/*
	 * Register irq handler.
	 */
	ret = devm_request_irq(&pdev->dev, irq, pxa168fb_handle_irq,
			       IRQF_SHARED, info->fix.id, fbi);
	if (ret < 0) {
		dev_err(&pdev->dev, "unable to request IRQ\n");
		ret = -ENXIO;
		goto failed_free_cmap;
	}

	/*
	 * Enable GFX interrupt
	 */
	writel(GRA_FRAME_IRQ0_ENA(0x1), fbi->reg_base + SPU_IRQ_ENA);

	/*
	 * Register framebuffer.
	 */
	ret = register_framebuffer(info);
	if (ret < 0) {
		dev_err(&pdev->dev, "Failed to register pxa168-fb: %d\n", ret);
		ret = -ENXIO;
		goto failed_free_cmap;
	}

	platform_set_drvdata(pdev, fbi);
	return 0;

failed_free_cmap:
	fb_dealloc_cmap(&info->cmap);
failed_free_clk:
	clk_disable_unprepare(fbi->clk);
failed_free_fbmem:
	dma_free_wc(fbi->dev, info->fix.smem_len,
		    info->screen_base, fbi->fb_start_dma);
failed_free_info:
	framebuffer_release(info);

	dev_err(&pdev->dev, "frame buffer device init failed with %d\n", ret);
	return ret;
}

static int pxa168fb_remove(struct platform_device *pdev)
{
	struct pxa168fb_info *fbi = platform_get_drvdata(pdev);
	struct fb_info *info;
	unsigned int data;

	if (!fbi)
		return 0;

	/* disable DMA transfer */
	data = readl(fbi->reg_base + LCD_SPU_DMA_CTRL0);
	data &= ~CFG_GRA_ENA_MASK;
	writel(data, fbi->reg_base + LCD_SPU_DMA_CTRL0);

	info = fbi->info;

	unregister_framebuffer(info);

	writel(GRA_FRAME_IRQ0_ENA(0x0), fbi->reg_base + SPU_IRQ_ENA);

	if (info->cmap.len)
		fb_dealloc_cmap(&info->cmap);

<<<<<<< HEAD
	irq = platform_get_irq(pdev, 0);

=======
>>>>>>> 04d5ce62
	dma_free_wc(fbi->dev, info->fix.smem_len,
		    info->screen_base, info->fix.smem_start);

	clk_disable_unprepare(fbi->clk);

	framebuffer_release(info);

	return 0;
}

static struct platform_driver pxa168fb_driver = {
	.driver		= {
		.name	= "pxa168-fb",
	},
	.probe		= pxa168fb_probe,
	.remove		= pxa168fb_remove,
};

module_platform_driver(pxa168fb_driver);

MODULE_AUTHOR("Lennert Buytenhek <buytenh@marvell.com> "
	      "Green Wan <gwan@marvell.com>");
MODULE_DESCRIPTION("Framebuffer driver for PXA168/910");
MODULE_LICENSE("GPL");<|MERGE_RESOLUTION|>--- conflicted
+++ resolved
@@ -798,11 +798,6 @@
 	if (info->cmap.len)
 		fb_dealloc_cmap(&info->cmap);
 
-<<<<<<< HEAD
-	irq = platform_get_irq(pdev, 0);
-
-=======
->>>>>>> 04d5ce62
 	dma_free_wc(fbi->dev, info->fix.smem_len,
 		    info->screen_base, info->fix.smem_start);
 
