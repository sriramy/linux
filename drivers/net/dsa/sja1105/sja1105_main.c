--- conflicted
+++ resolved
@@ -1157,7 +1157,6 @@
 		if (phy_mode == PHY_INTERFACE_MODE_RGMII_TXID ||
 		    phy_mode == PHY_INTERFACE_MODE_RGMII_ID)
 			tx_delay = 2000;
-<<<<<<< HEAD
 	}
 
 	if (rx_delay < 0)
@@ -1170,20 +1169,6 @@
 		return -EINVAL;
 	}
 
-=======
-	}
-
-	if (rx_delay < 0)
-		rx_delay = 0;
-	if (tx_delay < 0)
-		tx_delay = 0;
-
-	if ((rx_delay || tx_delay) && !priv->info->setup_rgmii_delay) {
-		dev_err(dev, "Chip cannot apply RGMII delays\n");
-		return -EINVAL;
-	}
-
->>>>>>> 754e0b0e
 	if ((rx_delay && rx_delay < SJA1105_RGMII_DELAY_MIN_PS) ||
 	    (tx_delay && tx_delay < SJA1105_RGMII_DELAY_MIN_PS) ||
 	    (rx_delay > SJA1105_RGMII_DELAY_MAX_PS) ||
@@ -3036,61 +3021,6 @@
 	return 0;
 }
 
-<<<<<<< HEAD
-static void sja1105_teardown_ports(struct sja1105_private *priv)
-{
-	struct dsa_switch *ds = priv->ds;
-	int port;
-
-	for (port = 0; port < ds->num_ports; port++) {
-		struct sja1105_port *sp = &priv->ports[port];
-
-		if (sp->xmit_worker)
-			kthread_destroy_worker(sp->xmit_worker);
-	}
-}
-
-static int sja1105_setup_ports(struct sja1105_private *priv)
-{
-	struct sja1105_tagger_data *tagger_data = &priv->tagger_data;
-	struct dsa_switch *ds = priv->ds;
-	int port, rc;
-
-	/* Connections between dsa_port and sja1105_port */
-	for (port = 0; port < ds->num_ports; port++) {
-		struct sja1105_port *sp = &priv->ports[port];
-		struct dsa_port *dp = dsa_to_port(ds, port);
-		struct kthread_worker *worker;
-		struct net_device *slave;
-
-		if (!dsa_port_is_user(dp))
-			continue;
-
-		dp->priv = sp;
-		sp->data = tagger_data;
-		slave = dp->slave;
-		kthread_init_work(&sp->xmit_work, sja1105_port_deferred_xmit);
-		worker = kthread_create_worker(0, "%s_xmit", slave->name);
-		if (IS_ERR(worker)) {
-			rc = PTR_ERR(worker);
-			dev_err(ds->dev,
-				"failed to create deferred xmit thread: %d\n",
-				rc);
-			goto out_destroy_workers;
-		}
-		sp->xmit_worker = worker;
-		skb_queue_head_init(&sp->xmit_queue);
-	}
-
-	return 0;
-
-out_destroy_workers:
-	sja1105_teardown_ports(priv);
-	return rc;
-}
-
-=======
->>>>>>> 754e0b0e
 /* The programming model for the SJA1105 switch is "all-at-once" via static
  * configuration tables. Some of these can be dynamically modified at runtime,
  * but not the xMII mode parameters table.
