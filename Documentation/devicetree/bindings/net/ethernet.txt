--- conflicted
+++ resolved
@@ -34,14 +34,10 @@
   * "2000base-x",
   * "2500base-x",
   * "rxaui"
-<<<<<<< HEAD
   * "xaui"
   * "10gbase-kr" (10GBASE-KR, XFI, SFI)
-- phy-connection-type: the same as "phy-mode" property but described in ePAPR;
-=======
 - phy-connection-type: the same as "phy-mode" property but described in the
   Devicetree Specification;
->>>>>>> a4485b54
 - phy-handle: phandle, specifies a reference to a node representing a PHY
   device; this property is described in the Devicetree Specification and so
   preferred;
