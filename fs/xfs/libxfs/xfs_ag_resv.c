// SPDX-License-Identifier: GPL-2.0+
/*
 * Copyright (C) 2016 Oracle.  All Rights Reserved.
 * Author: Darrick J. Wong <darrick.wong@oracle.com>
 */
#include "xfs.h"
#include "xfs_fs.h"
#include "xfs_shared.h"
#include "xfs_format.h"
#include "xfs_log_format.h"
#include "xfs_trans_resv.h"
#include "xfs_mount.h"
#include "xfs_alloc.h"
#include "xfs_errortag.h"
#include "xfs_error.h"
#include "xfs_trace.h"
#include "xfs_trans.h"
#include "xfs_rmap_btree.h"
#include "xfs_btree.h"
#include "xfs_refcount_btree.h"
#include "xfs_ialloc_btree.h"
#include "xfs_sb.h"
#include "xfs_ag_resv.h"

/*
 * Per-AG Block Reservations
 *
 * For some kinds of allocation group metadata structures, it is advantageous
 * to reserve a small number of blocks in each AG so that future expansions of
 * that data structure do not encounter ENOSPC because errors during a btree
 * split cause the filesystem to go offline.
 *
 * Prior to the introduction of reflink, this wasn't an issue because the free
 * space btrees maintain a reserve of space (the AGFL) to handle any expansion
 * that may be necessary; and allocations of other metadata (inodes, BMBT,
 * dir/attr) aren't restricted to a single AG.  However, with reflink it is
 * possible to allocate all the space in an AG, have subsequent reflink/CoW
 * activity expand the refcount btree, and discover that there's no space left
 * to handle that expansion.  Since we can calculate the maximum size of the
 * refcount btree, we can reserve space for it and avoid ENOSPC.
 *
 * Handling per-AG reservations consists of three changes to the allocator's
 * behavior:  First, because these reservations are always needed, we decrease
 * the ag_max_usable counter to reflect the size of the AG after the reserved
 * blocks are taken.  Second, the reservations must be reflected in the
 * fdblocks count to maintain proper accounting.  Third, each AG must maintain
 * its own reserved block counter so that we can calculate the amount of space
 * that must remain free to maintain the reservations.  Fourth, the "remaining
 * reserved blocks" count must be used when calculating the length of the
 * longest free extent in an AG and to clamp maxlen in the per-AG allocation
 * functions.  In other words, we maintain a virtual allocation via in-core
 * accounting tricks so that we don't have to clean up after a crash. :)
 *
 * Reserved blocks can be managed by passing one of the enum xfs_ag_resv_type
 * values via struct xfs_alloc_arg or directly to the xfs_free_extent
 * function.  It might seem a little funny to maintain a reservoir of blocks
 * to feed another reservoir, but the AGFL only holds enough blocks to get
 * through the next transaction.  The per-AG reservation is to ensure (we
 * hope) that each AG never runs out of blocks.  Each data structure wanting
 * to use the reservation system should update ask/used in xfs_ag_resv_init.
 */

/*
 * Are we critically low on blocks?  For now we'll define that as the number
 * of blocks we can get our hands on being less than 10% of what we reserved
 * or less than some arbitrary number (maximum btree height).
 */
bool
xfs_ag_resv_critical(
	struct xfs_perag		*pag,
	enum xfs_ag_resv_type		type)
{
	xfs_extlen_t			avail;
	xfs_extlen_t			orig;

	switch (type) {
	case XFS_AG_RESV_METADATA:
		avail = pag->pagf_freeblks - pag->pag_rmapbt_resv.ar_reserved;
		orig = pag->pag_meta_resv.ar_asked;
		break;
	case XFS_AG_RESV_RMAPBT:
		avail = pag->pagf_freeblks + pag->pagf_flcount -
			pag->pag_meta_resv.ar_reserved;
		orig = pag->pag_rmapbt_resv.ar_asked;
		break;
	default:
		ASSERT(0);
		return false;
	}

	trace_xfs_ag_resv_critical(pag, type, avail);

	/* Critically low if less than 10% or max btree height remains. */
	return XFS_TEST_ERROR(avail < orig / 10 || avail < XFS_BTREE_MAXLEVELS,
			pag->pag_mount, XFS_ERRTAG_AG_RESV_CRITICAL);
}

/*
 * How many blocks are reserved but not used, and therefore must not be
 * allocated away?
 */
xfs_extlen_t
xfs_ag_resv_needed(
	struct xfs_perag		*pag,
	enum xfs_ag_resv_type		type)
{
	xfs_extlen_t			len;

	len = pag->pag_meta_resv.ar_reserved + pag->pag_rmapbt_resv.ar_reserved;
	switch (type) {
	case XFS_AG_RESV_METADATA:
	case XFS_AG_RESV_RMAPBT:
		len -= xfs_perag_resv(pag, type)->ar_reserved;
		break;
	case XFS_AG_RESV_NONE:
		/* empty */
		break;
	default:
		ASSERT(0);
	}

	trace_xfs_ag_resv_needed(pag, type, len);

	return len;
}

/* Clean out a reservation */
static int
__xfs_ag_resv_free(
	struct xfs_perag		*pag,
	enum xfs_ag_resv_type		type)
{
	struct xfs_ag_resv		*resv;
	xfs_extlen_t			oldresv;
	int				error;

	trace_xfs_ag_resv_free(pag, type, 0);

	resv = xfs_perag_resv(pag, type);
	if (pag->pag_agno == 0)
		pag->pag_mount->m_ag_max_usable += resv->ar_asked;
	/*
	 * RMAPBT blocks come from the AGFL and AGFL blocks are always
	 * considered "free", so whatever was reserved at mount time must be
	 * given back at umount.
	 */
	if (type == XFS_AG_RESV_RMAPBT)
		oldresv = resv->ar_orig_reserved;
	else
		oldresv = resv->ar_reserved;
	error = xfs_mod_fdblocks(pag->pag_mount, oldresv, true);
	resv->ar_reserved = 0;
	resv->ar_asked = 0;
	resv->ar_orig_reserved = 0;

	if (error)
		trace_xfs_ag_resv_free_error(pag->pag_mount, pag->pag_agno,
				error, _RET_IP_);
	return error;
}

/* Free a per-AG reservation. */
int
xfs_ag_resv_free(
	struct xfs_perag		*pag)
{
	int				error;
	int				err2;

	error = __xfs_ag_resv_free(pag, XFS_AG_RESV_RMAPBT);
	err2 = __xfs_ag_resv_free(pag, XFS_AG_RESV_METADATA);
	if (err2 && !error)
		error = err2;
	return error;
}

static int
__xfs_ag_resv_init(
	struct xfs_perag		*pag,
	enum xfs_ag_resv_type		type,
	xfs_extlen_t			ask,
	xfs_extlen_t			used)
{
	struct xfs_mount		*mp = pag->pag_mount;
	struct xfs_ag_resv		*resv;
	int				error;
	xfs_extlen_t			hidden_space;

	if (used > ask)
		ask = used;

	switch (type) {
	case XFS_AG_RESV_RMAPBT:
		/*
		 * Space taken by the rmapbt is not subtracted from fdblocks
		 * because the rmapbt lives in the free space.  Here we must
		 * subtract the entire reservation from fdblocks so that we
		 * always have blocks available for rmapbt expansion.
		 */
		hidden_space = ask;
		break;
	case XFS_AG_RESV_METADATA:
		/*
		 * Space taken by all other metadata btrees are accounted
		 * on-disk as used space.  We therefore only hide the space
		 * that is reserved but not used by the trees.
		 */
		hidden_space = ask - used;
		break;
	default:
		ASSERT(0);
		return -EINVAL;
	}

	if (XFS_TEST_ERROR(false, mp, XFS_ERRTAG_AG_RESV_FAIL))
		error = -ENOSPC;
	else
		error = xfs_mod_fdblocks(mp, -(int64_t)hidden_space, true);
	if (error) {
		trace_xfs_ag_resv_init_error(pag->pag_mount, pag->pag_agno,
				error, _RET_IP_);
		xfs_warn(mp,
"Per-AG reservation for AG %u failed.  Filesystem may run out of space.",
				pag->pag_agno);
		return error;
	}

	/*
	 * Reduce the maximum per-AG allocation length by however much we're
	 * trying to reserve for an AG.  Since this is a filesystem-wide
	 * counter, we only make the adjustment for AG 0.  This assumes that
	 * there aren't any AGs hungrier for per-AG reservation than AG 0.
	 */
	if (pag->pag_agno == 0)
		mp->m_ag_max_usable -= ask;

	resv = xfs_perag_resv(pag, type);
	resv->ar_asked = ask;
	resv->ar_orig_reserved = hidden_space;
	resv->ar_reserved = ask - used;

	trace_xfs_ag_resv_init(pag, type, ask);
	return 0;
}

/* Create a per-AG block reservation. */
int
xfs_ag_resv_init(
	struct xfs_perag		*pag,
	struct xfs_trans		*tp)
{
	struct xfs_mount		*mp = pag->pag_mount;
	xfs_agnumber_t			agno = pag->pag_agno;
	xfs_extlen_t			ask;
	xfs_extlen_t			used;
	int				error = 0, error2;
	bool				has_resv = false;

	/* Create the metadata reservation. */
	if (pag->pag_meta_resv.ar_asked == 0) {
		ask = used = 0;

		error = xfs_refcountbt_calc_reserves(mp, tp, agno, &ask, &used);
		if (error)
			goto out;

		error = xfs_finobt_calc_reserves(mp, tp, agno, &ask, &used);
		if (error)
			goto out;

		error = __xfs_ag_resv_init(pag, XFS_AG_RESV_METADATA,
				ask, used);
		if (error) {
			/*
			 * Because we didn't have per-AG reservations when the
			 * finobt feature was added we might not be able to
			 * reserve all needed blocks.  Warn and fall back to the
			 * old and potentially buggy code in that case, but
			 * ensure we do have the reservation for the refcountbt.
			 */
			ask = used = 0;

			mp->m_finobt_nores = true;

			error = xfs_refcountbt_calc_reserves(mp, tp, agno, &ask,
					&used);
			if (error)
				goto out;

			error = __xfs_ag_resv_init(pag, XFS_AG_RESV_METADATA,
					ask, used);
			if (error)
				goto out;
		}
		if (ask)
			has_resv = true;
	}

	/* Create the RMAPBT metadata reservation */
	if (pag->pag_rmapbt_resv.ar_asked == 0) {
		ask = used = 0;

		error = xfs_rmapbt_calc_reserves(mp, tp, agno, &ask, &used);
		if (error)
			goto out;

		error = __xfs_ag_resv_init(pag, XFS_AG_RESV_RMAPBT, ask, used);
		if (error)
			goto out;
		if (ask)
			has_resv = true;
	}

out:
	/*
	 * Initialize the pagf if we have at least one active reservation on the
	 * AG. This may have occurred already via reservation calculation, but
	 * fall back to an explicit init to ensure the in-core allocbt usage
	 * counters are initialized as soon as possible. This is important
	 * because filesystems with large perag reservations are susceptible to
	 * free space reservation problems that the allocbt counter is used to
	 * address.
	 */
	if (has_resv) {
		error2 = xfs_alloc_pagf_init(mp, tp, pag->pag_agno, 0);
		if (error2)
			return error2;
<<<<<<< HEAD
		ASSERT(xfs_perag_resv(pag, XFS_AG_RESV_METADATA)->ar_reserved +
		       xfs_perag_resv(pag, XFS_AG_RESV_RMAPBT)->ar_reserved <=
		       pag->pagf_freeblks + pag->pagf_flcount);
	}
=======

		/*
		 * If there isn't enough space in the AG to satisfy the
		 * reservation, let the caller know that there wasn't enough
		 * space.  Callers are responsible for deciding what to do
		 * next, since (in theory) we can stumble along with
		 * insufficient reservation if data blocks are being freed to
		 * replenish the AG's free space.
		 */
		if (!error &&
		    xfs_perag_resv(pag, XFS_AG_RESV_METADATA)->ar_reserved +
		    xfs_perag_resv(pag, XFS_AG_RESV_RMAPBT)->ar_reserved >
		    pag->pagf_freeblks + pag->pagf_flcount)
			error = -ENOSPC;
	}

>>>>>>> 8e0eb2fb
	return error;
}

/* Allocate a block from the reservation. */
void
xfs_ag_resv_alloc_extent(
	struct xfs_perag		*pag,
	enum xfs_ag_resv_type		type,
	struct xfs_alloc_arg		*args)
{
	struct xfs_ag_resv		*resv;
	xfs_extlen_t			len;
	uint				field;

	trace_xfs_ag_resv_alloc_extent(pag, type, args->len);

	switch (type) {
	case XFS_AG_RESV_AGFL:
		return;
	case XFS_AG_RESV_METADATA:
	case XFS_AG_RESV_RMAPBT:
		resv = xfs_perag_resv(pag, type);
		break;
	default:
		ASSERT(0);
		/* fall through */
	case XFS_AG_RESV_NONE:
		field = args->wasdel ? XFS_TRANS_SB_RES_FDBLOCKS :
				       XFS_TRANS_SB_FDBLOCKS;
		xfs_trans_mod_sb(args->tp, field, -(int64_t)args->len);
		return;
	}

	len = min_t(xfs_extlen_t, args->len, resv->ar_reserved);
	resv->ar_reserved -= len;
	if (type == XFS_AG_RESV_RMAPBT)
		return;
	/* Allocations of reserved blocks only need on-disk sb updates... */
	xfs_trans_mod_sb(args->tp, XFS_TRANS_SB_RES_FDBLOCKS, -(int64_t)len);
	/* ...but non-reserved blocks need in-core and on-disk updates. */
	if (args->len > len)
		xfs_trans_mod_sb(args->tp, XFS_TRANS_SB_FDBLOCKS,
				-((int64_t)args->len - len));
}

/* Free a block to the reservation. */
void
xfs_ag_resv_free_extent(
	struct xfs_perag		*pag,
	enum xfs_ag_resv_type		type,
	struct xfs_trans		*tp,
	xfs_extlen_t			len)
{
	xfs_extlen_t			leftover;
	struct xfs_ag_resv		*resv;

	trace_xfs_ag_resv_free_extent(pag, type, len);

	switch (type) {
	case XFS_AG_RESV_AGFL:
		return;
	case XFS_AG_RESV_METADATA:
	case XFS_AG_RESV_RMAPBT:
		resv = xfs_perag_resv(pag, type);
		break;
	default:
		ASSERT(0);
		/* fall through */
	case XFS_AG_RESV_NONE:
		xfs_trans_mod_sb(tp, XFS_TRANS_SB_FDBLOCKS, (int64_t)len);
		return;
	}

	leftover = min_t(xfs_extlen_t, len, resv->ar_asked - resv->ar_reserved);
	resv->ar_reserved += leftover;
	if (type == XFS_AG_RESV_RMAPBT)
		return;
	/* Freeing into the reserved pool only requires on-disk update... */
	xfs_trans_mod_sb(tp, XFS_TRANS_SB_RES_FDBLOCKS, len);
	/* ...but freeing beyond that requires in-core and on-disk update. */
	if (len > leftover)
		xfs_trans_mod_sb(tp, XFS_TRANS_SB_FDBLOCKS, len - leftover);
}<|MERGE_RESOLUTION|>--- conflicted
+++ resolved
@@ -325,12 +325,6 @@
 		error2 = xfs_alloc_pagf_init(mp, tp, pag->pag_agno, 0);
 		if (error2)
 			return error2;
-<<<<<<< HEAD
-		ASSERT(xfs_perag_resv(pag, XFS_AG_RESV_METADATA)->ar_reserved +
-		       xfs_perag_resv(pag, XFS_AG_RESV_RMAPBT)->ar_reserved <=
-		       pag->pagf_freeblks + pag->pagf_flcount);
-	}
-=======
 
 		/*
 		 * If there isn't enough space in the AG to satisfy the
@@ -347,7 +341,6 @@
 			error = -ENOSPC;
 	}
 
->>>>>>> 8e0eb2fb
 	return error;
 }
 
