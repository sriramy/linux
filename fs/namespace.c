--- conflicted
+++ resolved
@@ -1463,10 +1463,6 @@
 			p->mnt.mnt_flags |= MNT_SYNC_UMOUNT;
 
 		disconnect = disconnect_mount(p, how);
-<<<<<<< HEAD
-
-=======
->>>>>>> bb831786
 		if (mnt_has_parent(p)) {
 			mnt_add_count(p->mnt_parent, -1);
 			if (!disconnect) {
@@ -1474,7 +1470,6 @@
 				list_add_tail(&p->mnt_child, &p->mnt_parent->mnt_mounts);
 			} else {
 				umount_mnt(p);
-				hlist_add_head(&p->mnt_umount, &unmounted);
 			}
 		}
 		change_mnt_propagation(p, MS_PRIVATE);
