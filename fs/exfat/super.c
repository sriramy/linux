// SPDX-License-Identifier: GPL-2.0-or-later
/*
 *  Copyright (C) 2012-2013 Samsung Electronics Co., Ltd.
 */

#include <linux/fs_context.h>
#include <linux/fs_parser.h>
#include <linux/module.h>
#include <linux/init.h>
#include <linux/time.h>
#include <linux/mount.h>
#include <linux/cred.h>
#include <linux/statfs.h>
#include <linux/seq_file.h>
#include <linux/blkdev.h>
#include <linux/fs_struct.h>
#include <linux/iversion.h>
#include <linux/nls.h>
#include <linux/buffer_head.h>
#include <linux/magic.h>

#include "exfat_raw.h"
#include "exfat_fs.h"

static char exfat_default_iocharset[] = CONFIG_EXFAT_DEFAULT_IOCHARSET;
static struct kmem_cache *exfat_inode_cachep;

static void exfat_free_iocharset(struct exfat_sb_info *sbi)
{
	if (sbi->options.iocharset != exfat_default_iocharset)
		kfree(sbi->options.iocharset);
}

static void exfat_delayed_free(struct rcu_head *p)
{
	struct exfat_sb_info *sbi = container_of(p, struct exfat_sb_info, rcu);

	unload_nls(sbi->nls_io);
	exfat_free_iocharset(sbi);
	exfat_free_upcase_table(sbi);
	kfree(sbi);
}

static void exfat_put_super(struct super_block *sb)
{
	struct exfat_sb_info *sbi = EXFAT_SB(sb);

	mutex_lock(&sbi->s_lock);
	exfat_free_bitmap(sbi);
	brelse(sbi->boot_bh);
	mutex_unlock(&sbi->s_lock);

	call_rcu(&sbi->rcu, exfat_delayed_free);
}

static int exfat_sync_fs(struct super_block *sb, int wait)
{
	struct exfat_sb_info *sbi = EXFAT_SB(sb);
	int err = 0;

	if (!wait)
		return 0;

	/* If there are some dirty buffers in the bdev inode */
	mutex_lock(&sbi->s_lock);
	sync_blockdev(sb->s_bdev);
	if (exfat_clear_volume_dirty(sb))
		err = -EIO;
	mutex_unlock(&sbi->s_lock);
	return err;
}

static int exfat_statfs(struct dentry *dentry, struct kstatfs *buf)
{
	struct super_block *sb = dentry->d_sb;
	struct exfat_sb_info *sbi = EXFAT_SB(sb);
	unsigned long long id = huge_encode_dev(sb->s_bdev->bd_dev);

	if (sbi->used_clusters == EXFAT_CLUSTERS_UNTRACKED) {
		mutex_lock(&sbi->s_lock);
		if (exfat_count_used_clusters(sb, &sbi->used_clusters)) {
			mutex_unlock(&sbi->s_lock);
			return -EIO;
		}
		mutex_unlock(&sbi->s_lock);
	}

	buf->f_type = sb->s_magic;
	buf->f_bsize = sbi->cluster_size;
	buf->f_blocks = sbi->num_clusters - 2; /* clu 0 & 1 */
	buf->f_bfree = buf->f_blocks - sbi->used_clusters;
	buf->f_bavail = buf->f_bfree;
	buf->f_fsid = u64_to_fsid(id);
	/* Unicode utf16 255 characters */
	buf->f_namelen = EXFAT_MAX_FILE_LEN * NLS_MAX_CHARSET_SIZE;
	return 0;
}

static int exfat_set_vol_flags(struct super_block *sb, unsigned short new_flags)
{
	struct exfat_sb_info *sbi = EXFAT_SB(sb);
	struct boot_sector *p_boot = (struct boot_sector *)sbi->boot_bh->b_data;

	/* retain persistent-flags */
	new_flags |= sbi->vol_flags_persistent;

	/* flags are not changed */
	if (sbi->vol_flags == new_flags)
		return 0;

	sbi->vol_flags = new_flags;

	/* skip updating volume dirty flag,
	 * if this volume has been mounted with read-only
	 */
	if (sb_rdonly(sb))
		return 0;

	p_boot->vol_flags = cpu_to_le16(new_flags);

	set_buffer_uptodate(sbi->boot_bh);
	mark_buffer_dirty(sbi->boot_bh);

	__sync_dirty_buffer(sbi->boot_bh, REQ_SYNC | REQ_FUA | REQ_PREFLUSH);

	return 0;
}

int exfat_set_volume_dirty(struct super_block *sb)
{
	struct exfat_sb_info *sbi = EXFAT_SB(sb);

	return exfat_set_vol_flags(sb, sbi->vol_flags | VOLUME_DIRTY);
}

int exfat_clear_volume_dirty(struct super_block *sb)
{
	struct exfat_sb_info *sbi = EXFAT_SB(sb);

	return exfat_set_vol_flags(sb, sbi->vol_flags & ~VOLUME_DIRTY);
}

static int exfat_show_options(struct seq_file *m, struct dentry *root)
{
	struct super_block *sb = root->d_sb;
	struct exfat_sb_info *sbi = EXFAT_SB(sb);
	struct exfat_mount_options *opts = &sbi->options;

	/* Show partition info */
	if (!uid_eq(opts->fs_uid, GLOBAL_ROOT_UID))
		seq_printf(m, ",uid=%u",
				from_kuid_munged(&init_user_ns, opts->fs_uid));
	if (!gid_eq(opts->fs_gid, GLOBAL_ROOT_GID))
		seq_printf(m, ",gid=%u",
				from_kgid_munged(&init_user_ns, opts->fs_gid));
	seq_printf(m, ",fmask=%04o,dmask=%04o", opts->fs_fmask, opts->fs_dmask);
	if (opts->allow_utime)
		seq_printf(m, ",allow_utime=%04o", opts->allow_utime);
	if (opts->utf8)
		seq_puts(m, ",iocharset=utf8");
	else if (sbi->nls_io)
		seq_printf(m, ",iocharset=%s", sbi->nls_io->charset);
	if (opts->errors == EXFAT_ERRORS_CONT)
		seq_puts(m, ",errors=continue");
	else if (opts->errors == EXFAT_ERRORS_PANIC)
		seq_puts(m, ",errors=panic");
	else
		seq_puts(m, ",errors=remount-ro");
	if (opts->discard)
		seq_puts(m, ",discard");
	if (opts->keep_last_dots)
		seq_puts(m, ",keep_last_dots");
<<<<<<< HEAD
	if (opts->time_offset)
=======
	if (opts->sys_tz)
		seq_puts(m, ",sys_tz");
	else if (opts->time_offset)
>>>>>>> 88084a3d
		seq_printf(m, ",time_offset=%d", opts->time_offset);
	return 0;
}

static struct inode *exfat_alloc_inode(struct super_block *sb)
{
	struct exfat_inode_info *ei;

	ei = alloc_inode_sb(sb, exfat_inode_cachep, GFP_NOFS);
	if (!ei)
		return NULL;

	init_rwsem(&ei->truncate_lock);
	return &ei->vfs_inode;
}

static void exfat_free_inode(struct inode *inode)
{
	kmem_cache_free(exfat_inode_cachep, EXFAT_I(inode));
}

static const struct super_operations exfat_sops = {
	.alloc_inode	= exfat_alloc_inode,
	.free_inode	= exfat_free_inode,
	.write_inode	= exfat_write_inode,
	.evict_inode	= exfat_evict_inode,
	.put_super	= exfat_put_super,
	.sync_fs	= exfat_sync_fs,
	.statfs		= exfat_statfs,
	.show_options	= exfat_show_options,
};

enum {
	Opt_uid,
	Opt_gid,
	Opt_umask,
	Opt_dmask,
	Opt_fmask,
	Opt_allow_utime,
	Opt_charset,
	Opt_errors,
	Opt_discard,
	Opt_keep_last_dots,
<<<<<<< HEAD
=======
	Opt_sys_tz,
>>>>>>> 88084a3d
	Opt_time_offset,

	/* Deprecated options */
	Opt_utf8,
	Opt_debug,
	Opt_namecase,
	Opt_codepage,
};

static const struct constant_table exfat_param_enums[] = {
	{ "continue",		EXFAT_ERRORS_CONT },
	{ "panic",		EXFAT_ERRORS_PANIC },
	{ "remount-ro",		EXFAT_ERRORS_RO },
	{}
};

static const struct fs_parameter_spec exfat_parameters[] = {
	fsparam_u32("uid",			Opt_uid),
	fsparam_u32("gid",			Opt_gid),
	fsparam_u32oct("umask",			Opt_umask),
	fsparam_u32oct("dmask",			Opt_dmask),
	fsparam_u32oct("fmask",			Opt_fmask),
	fsparam_u32oct("allow_utime",		Opt_allow_utime),
	fsparam_string("iocharset",		Opt_charset),
	fsparam_enum("errors",			Opt_errors, exfat_param_enums),
	fsparam_flag("discard",			Opt_discard),
	fsparam_flag("keep_last_dots",		Opt_keep_last_dots),
<<<<<<< HEAD
=======
	fsparam_flag("sys_tz",			Opt_sys_tz),
>>>>>>> 88084a3d
	fsparam_s32("time_offset",		Opt_time_offset),
	__fsparam(NULL, "utf8",			Opt_utf8, fs_param_deprecated,
		  NULL),
	__fsparam(NULL, "debug",		Opt_debug, fs_param_deprecated,
		  NULL),
	__fsparam(fs_param_is_u32, "namecase",	Opt_namecase,
		  fs_param_deprecated, NULL),
	__fsparam(fs_param_is_u32, "codepage",	Opt_codepage,
		  fs_param_deprecated, NULL),
	{}
};

static int exfat_parse_param(struct fs_context *fc, struct fs_parameter *param)
{
	struct exfat_sb_info *sbi = fc->s_fs_info;
	struct exfat_mount_options *opts = &sbi->options;
	struct fs_parse_result result;
	int opt;

	opt = fs_parse(fc, exfat_parameters, param, &result);
	if (opt < 0)
		return opt;

	switch (opt) {
	case Opt_uid:
		opts->fs_uid = make_kuid(current_user_ns(), result.uint_32);
		break;
	case Opt_gid:
		opts->fs_gid = make_kgid(current_user_ns(), result.uint_32);
		break;
	case Opt_umask:
		opts->fs_fmask = result.uint_32;
		opts->fs_dmask = result.uint_32;
		break;
	case Opt_dmask:
		opts->fs_dmask = result.uint_32;
		break;
	case Opt_fmask:
		opts->fs_fmask = result.uint_32;
		break;
	case Opt_allow_utime:
		opts->allow_utime = result.uint_32 & 0022;
		break;
	case Opt_charset:
		exfat_free_iocharset(sbi);
		opts->iocharset = param->string;
		param->string = NULL;
		break;
	case Opt_errors:
		opts->errors = result.uint_32;
		break;
	case Opt_discard:
		opts->discard = 1;
		break;
	case Opt_keep_last_dots:
		opts->keep_last_dots = 1;
		break;
<<<<<<< HEAD
=======
	case Opt_sys_tz:
		opts->sys_tz = 1;
		break;
>>>>>>> 88084a3d
	case Opt_time_offset:
		/*
		 * Make the limit 24 just in case someone invents something
		 * unusual.
		 */
		if (result.int_32 < -24 * 60 || result.int_32 > 24 * 60)
			return -EINVAL;
		opts->time_offset = result.int_32;
		break;
	case Opt_utf8:
	case Opt_debug:
	case Opt_namecase:
	case Opt_codepage:
		break;
	default:
		return -EINVAL;
	}

	return 0;
}

static void exfat_hash_init(struct super_block *sb)
{
	struct exfat_sb_info *sbi = EXFAT_SB(sb);
	int i;

	spin_lock_init(&sbi->inode_hash_lock);
	for (i = 0; i < EXFAT_HASH_SIZE; i++)
		INIT_HLIST_HEAD(&sbi->inode_hashtable[i]);
}

static int exfat_read_root(struct inode *inode)
{
	struct super_block *sb = inode->i_sb;
	struct exfat_sb_info *sbi = EXFAT_SB(sb);
	struct exfat_inode_info *ei = EXFAT_I(inode);
	struct exfat_chain cdir;
	int num_subdirs, num_clu = 0;

	exfat_chain_set(&ei->dir, sbi->root_dir, 0, ALLOC_FAT_CHAIN);
	ei->entry = -1;
	ei->start_clu = sbi->root_dir;
	ei->flags = ALLOC_FAT_CHAIN;
	ei->type = TYPE_DIR;
	ei->version = 0;
	ei->hint_bmap.off = EXFAT_EOF_CLUSTER;
	ei->hint_stat.eidx = 0;
	ei->hint_stat.clu = sbi->root_dir;
	ei->hint_femp.eidx = EXFAT_HINT_NONE;

	exfat_chain_set(&cdir, sbi->root_dir, 0, ALLOC_FAT_CHAIN);
	if (exfat_count_num_clusters(sb, &cdir, &num_clu))
		return -EIO;
	i_size_write(inode, num_clu << sbi->cluster_size_bits);

	num_subdirs = exfat_count_dir_entries(sb, &cdir);
	if (num_subdirs < 0)
		return -EIO;
	set_nlink(inode, num_subdirs + EXFAT_MIN_SUBDIR);

	inode->i_uid = sbi->options.fs_uid;
	inode->i_gid = sbi->options.fs_gid;
	inode_inc_iversion(inode);
	inode->i_generation = 0;
	inode->i_mode = exfat_make_mode(sbi, ATTR_SUBDIR, 0777);
	inode->i_op = &exfat_dir_inode_operations;
	inode->i_fop = &exfat_dir_operations;

	inode->i_blocks = round_up(i_size_read(inode), sbi->cluster_size) >>
				inode->i_blkbits;
	ei->i_pos = ((loff_t)sbi->root_dir << 32) | 0xffffffff;
	ei->i_size_aligned = i_size_read(inode);
	ei->i_size_ondisk = i_size_read(inode);

	exfat_save_attr(inode, ATTR_SUBDIR);
	inode->i_mtime = inode->i_atime = inode->i_ctime = ei->i_crtime =
		current_time(inode);
	exfat_truncate_atime(&inode->i_atime);
	return 0;
}

static int exfat_calibrate_blocksize(struct super_block *sb, int logical_sect)
{
	struct exfat_sb_info *sbi = EXFAT_SB(sb);

	if (!is_power_of_2(logical_sect)) {
		exfat_err(sb, "bogus logical sector size %u", logical_sect);
		return -EIO;
	}

	if (logical_sect < sb->s_blocksize) {
		exfat_err(sb, "logical sector size too small for device (logical sector size = %u)",
			  logical_sect);
		return -EIO;
	}

	if (logical_sect > sb->s_blocksize) {
		brelse(sbi->boot_bh);
		sbi->boot_bh = NULL;

		if (!sb_set_blocksize(sb, logical_sect)) {
			exfat_err(sb, "unable to set blocksize %u",
				  logical_sect);
			return -EIO;
		}
		sbi->boot_bh = sb_bread(sb, 0);
		if (!sbi->boot_bh) {
			exfat_err(sb, "unable to read boot sector (logical sector size = %lu)",
				  sb->s_blocksize);
			return -EIO;
		}
	}
	return 0;
}

static int exfat_read_boot_sector(struct super_block *sb)
{
	struct boot_sector *p_boot;
	struct exfat_sb_info *sbi = EXFAT_SB(sb);

	/* set block size to read super block */
	sb_min_blocksize(sb, 512);

	/* read boot sector */
	sbi->boot_bh = sb_bread(sb, 0);
	if (!sbi->boot_bh) {
		exfat_err(sb, "unable to read boot sector");
		return -EIO;
	}
	p_boot = (struct boot_sector *)sbi->boot_bh->b_data;

	/* check the validity of BOOT */
	if (le16_to_cpu((p_boot->signature)) != BOOT_SIGNATURE) {
		exfat_err(sb, "invalid boot record signature");
		return -EINVAL;
	}

	if (memcmp(p_boot->fs_name, STR_EXFAT, BOOTSEC_FS_NAME_LEN)) {
		exfat_err(sb, "invalid fs_name"); /* fs_name may unprintable */
		return -EINVAL;
	}

	/*
	 * must_be_zero field must be filled with zero to prevent mounting
	 * from FAT volume.
	 */
	if (memchr_inv(p_boot->must_be_zero, 0, sizeof(p_boot->must_be_zero)))
		return -EINVAL;

	if (p_boot->num_fats != 1 && p_boot->num_fats != 2) {
		exfat_err(sb, "bogus number of FAT structure");
		return -EINVAL;
	}

	/*
	 * sect_size_bits could be at least 9 and at most 12.
	 */
	if (p_boot->sect_size_bits < EXFAT_MIN_SECT_SIZE_BITS ||
	    p_boot->sect_size_bits > EXFAT_MAX_SECT_SIZE_BITS) {
		exfat_err(sb, "bogus sector size bits : %u\n",
				p_boot->sect_size_bits);
		return -EINVAL;
	}

	/*
	 * sect_per_clus_bits could be at least 0 and at most 25 - sect_size_bits.
	 */
	if (p_boot->sect_per_clus_bits > EXFAT_MAX_SECT_PER_CLUS_BITS(p_boot)) {
		exfat_err(sb, "bogus sectors bits per cluster : %u\n",
				p_boot->sect_per_clus_bits);
		return -EINVAL;
	}

	sbi->sect_per_clus = 1 << p_boot->sect_per_clus_bits;
	sbi->sect_per_clus_bits = p_boot->sect_per_clus_bits;
	sbi->cluster_size_bits = p_boot->sect_per_clus_bits +
		p_boot->sect_size_bits;
	sbi->cluster_size = 1 << sbi->cluster_size_bits;
	sbi->num_FAT_sectors = le32_to_cpu(p_boot->fat_length);
	sbi->FAT1_start_sector = le32_to_cpu(p_boot->fat_offset);
	sbi->FAT2_start_sector = le32_to_cpu(p_boot->fat_offset);
	if (p_boot->num_fats == 2)
		sbi->FAT2_start_sector += sbi->num_FAT_sectors;
	sbi->data_start_sector = le32_to_cpu(p_boot->clu_offset);
	sbi->num_sectors = le64_to_cpu(p_boot->vol_length);
	/* because the cluster index starts with 2 */
	sbi->num_clusters = le32_to_cpu(p_boot->clu_count) +
		EXFAT_RESERVED_CLUSTERS;

	sbi->root_dir = le32_to_cpu(p_boot->root_cluster);
	sbi->dentries_per_clu = 1 <<
		(sbi->cluster_size_bits - DENTRY_SIZE_BITS);

	sbi->vol_flags = le16_to_cpu(p_boot->vol_flags);
	sbi->vol_flags_persistent = sbi->vol_flags & (VOLUME_DIRTY | MEDIA_FAILURE);
	sbi->clu_srch_ptr = EXFAT_FIRST_CLUSTER;
	sbi->used_clusters = EXFAT_CLUSTERS_UNTRACKED;

	/* check consistencies */
	if ((u64)sbi->num_FAT_sectors << p_boot->sect_size_bits <
	    (u64)sbi->num_clusters * 4) {
		exfat_err(sb, "bogus fat length");
		return -EINVAL;
	}

	if (sbi->data_start_sector <
	    (u64)sbi->FAT1_start_sector +
	    (u64)sbi->num_FAT_sectors * p_boot->num_fats) {
		exfat_err(sb, "bogus data start sector");
		return -EINVAL;
	}

	if (sbi->vol_flags & VOLUME_DIRTY)
		exfat_warn(sb, "Volume was not properly unmounted. Some data may be corrupt. Please run fsck.");
	if (sbi->vol_flags & MEDIA_FAILURE)
		exfat_warn(sb, "Medium has reported failures. Some data may be lost.");

	/* exFAT file size is limited by a disk volume size */
	sb->s_maxbytes = (u64)(sbi->num_clusters - EXFAT_RESERVED_CLUSTERS) <<
		sbi->cluster_size_bits;

	/* check logical sector size */
	if (exfat_calibrate_blocksize(sb, 1 << p_boot->sect_size_bits))
		return -EIO;

	return 0;
}

static int exfat_verify_boot_region(struct super_block *sb)
{
	struct buffer_head *bh = NULL;
	u32 chksum = 0;
	__le32 *p_sig, *p_chksum;
	int sn, i;

	/* read boot sector sub-regions */
	for (sn = 0; sn < 11; sn++) {
		bh = sb_bread(sb, sn);
		if (!bh)
			return -EIO;

		if (sn != 0 && sn <= 8) {
			/* extended boot sector sub-regions */
			p_sig = (__le32 *)&bh->b_data[sb->s_blocksize - 4];
			if (le32_to_cpu(*p_sig) != EXBOOT_SIGNATURE)
				exfat_warn(sb, "Invalid exboot-signature(sector = %d): 0x%08x",
					   sn, le32_to_cpu(*p_sig));
		}

		chksum = exfat_calc_chksum32(bh->b_data, sb->s_blocksize,
			chksum, sn ? CS_DEFAULT : CS_BOOT_SECTOR);
		brelse(bh);
	}

	/* boot checksum sub-regions */
	bh = sb_bread(sb, sn);
	if (!bh)
		return -EIO;

	for (i = 0; i < sb->s_blocksize; i += sizeof(u32)) {
		p_chksum = (__le32 *)&bh->b_data[i];
		if (le32_to_cpu(*p_chksum) != chksum) {
			exfat_err(sb, "Invalid boot checksum (boot checksum : 0x%08x, checksum : 0x%08x)",
				  le32_to_cpu(*p_chksum), chksum);
			brelse(bh);
			return -EINVAL;
		}
	}
	brelse(bh);
	return 0;
}

/* mount the file system volume */
static int __exfat_fill_super(struct super_block *sb)
{
	int ret;
	struct exfat_sb_info *sbi = EXFAT_SB(sb);

	ret = exfat_read_boot_sector(sb);
	if (ret) {
		exfat_err(sb, "failed to read boot sector");
		goto free_bh;
	}

	ret = exfat_verify_boot_region(sb);
	if (ret) {
		exfat_err(sb, "invalid boot region");
		goto free_bh;
	}

	ret = exfat_create_upcase_table(sb);
	if (ret) {
		exfat_err(sb, "failed to load upcase table");
		goto free_bh;
	}

	ret = exfat_load_bitmap(sb);
	if (ret) {
		exfat_err(sb, "failed to load alloc-bitmap");
		goto free_upcase_table;
	}

	ret = exfat_count_used_clusters(sb, &sbi->used_clusters);
	if (ret) {
		exfat_err(sb, "failed to scan clusters");
		goto free_alloc_bitmap;
	}

	return 0;

free_alloc_bitmap:
	exfat_free_bitmap(sbi);
free_upcase_table:
	exfat_free_upcase_table(sbi);
free_bh:
	brelse(sbi->boot_bh);
	return ret;
}

static int exfat_fill_super(struct super_block *sb, struct fs_context *fc)
{
	struct exfat_sb_info *sbi = sb->s_fs_info;
	struct exfat_mount_options *opts = &sbi->options;
	struct inode *root_inode;
	int err;

	if (opts->allow_utime == (unsigned short)-1)
		opts->allow_utime = ~opts->fs_dmask & 0022;

	if (opts->discard && !bdev_max_discard_sectors(sb->s_bdev)) {
		exfat_warn(sb, "mounting with \"discard\" option, but the device does not support discard");
		opts->discard = 0;
	}

	sb->s_flags |= SB_NODIRATIME;
	sb->s_magic = EXFAT_SUPER_MAGIC;
	sb->s_op = &exfat_sops;

	sb->s_time_gran = 10 * NSEC_PER_MSEC;
	sb->s_time_min = EXFAT_MIN_TIMESTAMP_SECS;
	sb->s_time_max = EXFAT_MAX_TIMESTAMP_SECS;

	err = __exfat_fill_super(sb);
	if (err) {
		exfat_err(sb, "failed to recognize exfat type");
		goto check_nls_io;
	}

	/* set up enough so that it can read an inode */
	exfat_hash_init(sb);

	if (!strcmp(sbi->options.iocharset, "utf8"))
		opts->utf8 = 1;
	else {
		sbi->nls_io = load_nls(sbi->options.iocharset);
		if (!sbi->nls_io) {
			exfat_err(sb, "IO charset %s not found",
				  sbi->options.iocharset);
			err = -EINVAL;
			goto free_table;
		}
	}

	if (sbi->options.utf8)
		sb->s_d_op = &exfat_utf8_dentry_ops;
	else
		sb->s_d_op = &exfat_dentry_ops;

	root_inode = new_inode(sb);
	if (!root_inode) {
		exfat_err(sb, "failed to allocate root inode");
		err = -ENOMEM;
		goto free_table;
	}

	root_inode->i_ino = EXFAT_ROOT_INO;
	inode_set_iversion(root_inode, 1);
	err = exfat_read_root(root_inode);
	if (err) {
		exfat_err(sb, "failed to initialize root inode");
		goto put_inode;
	}

	exfat_hash_inode(root_inode, EXFAT_I(root_inode)->i_pos);
	insert_inode_hash(root_inode);

	sb->s_root = d_make_root(root_inode);
	if (!sb->s_root) {
		exfat_err(sb, "failed to get the root dentry");
		err = -ENOMEM;
		goto free_table;
	}

	return 0;

put_inode:
	iput(root_inode);
	sb->s_root = NULL;

free_table:
	exfat_free_upcase_table(sbi);
	exfat_free_bitmap(sbi);
	brelse(sbi->boot_bh);

check_nls_io:
	unload_nls(sbi->nls_io);
	exfat_free_iocharset(sbi);
	sb->s_fs_info = NULL;
	kfree(sbi);
	return err;
}

static int exfat_get_tree(struct fs_context *fc)
{
	return get_tree_bdev(fc, exfat_fill_super);
}

static void exfat_free(struct fs_context *fc)
{
	struct exfat_sb_info *sbi = fc->s_fs_info;

	if (sbi) {
		exfat_free_iocharset(sbi);
		kfree(sbi);
	}
}

static int exfat_reconfigure(struct fs_context *fc)
{
	fc->sb_flags |= SB_NODIRATIME;

	/* volume flag will be updated in exfat_sync_fs */
	sync_filesystem(fc->root->d_sb);
	return 0;
}

static const struct fs_context_operations exfat_context_ops = {
	.parse_param	= exfat_parse_param,
	.get_tree	= exfat_get_tree,
	.free		= exfat_free,
	.reconfigure	= exfat_reconfigure,
};

static int exfat_init_fs_context(struct fs_context *fc)
{
	struct exfat_sb_info *sbi;

	sbi = kzalloc(sizeof(struct exfat_sb_info), GFP_KERNEL);
	if (!sbi)
		return -ENOMEM;

	mutex_init(&sbi->s_lock);
	mutex_init(&sbi->bitmap_lock);
	ratelimit_state_init(&sbi->ratelimit, DEFAULT_RATELIMIT_INTERVAL,
			DEFAULT_RATELIMIT_BURST);

	sbi->options.fs_uid = current_uid();
	sbi->options.fs_gid = current_gid();
	sbi->options.fs_fmask = current->fs->umask;
	sbi->options.fs_dmask = current->fs->umask;
	sbi->options.allow_utime = -1;
	sbi->options.iocharset = exfat_default_iocharset;
	sbi->options.errors = EXFAT_ERRORS_RO;

	fc->s_fs_info = sbi;
	fc->ops = &exfat_context_ops;
	return 0;
}

static struct file_system_type exfat_fs_type = {
	.owner			= THIS_MODULE,
	.name			= "exfat",
	.init_fs_context	= exfat_init_fs_context,
	.parameters		= exfat_parameters,
	.kill_sb		= kill_block_super,
	.fs_flags		= FS_REQUIRES_DEV,
};

static void exfat_inode_init_once(void *foo)
{
	struct exfat_inode_info *ei = (struct exfat_inode_info *)foo;

	spin_lock_init(&ei->cache_lru_lock);
	ei->nr_caches = 0;
	ei->cache_valid_id = EXFAT_CACHE_VALID + 1;
	INIT_LIST_HEAD(&ei->cache_lru);
	INIT_HLIST_NODE(&ei->i_hash_fat);
	inode_init_once(&ei->vfs_inode);
}

static int __init init_exfat_fs(void)
{
	int err;

	err = exfat_cache_init();
	if (err)
		return err;

	exfat_inode_cachep = kmem_cache_create("exfat_inode_cache",
			sizeof(struct exfat_inode_info),
			0, SLAB_RECLAIM_ACCOUNT | SLAB_MEM_SPREAD,
			exfat_inode_init_once);
	if (!exfat_inode_cachep) {
		err = -ENOMEM;
		goto shutdown_cache;
	}

	err = register_filesystem(&exfat_fs_type);
	if (err)
		goto destroy_cache;

	return 0;

destroy_cache:
	kmem_cache_destroy(exfat_inode_cachep);
shutdown_cache:
	exfat_cache_shutdown();
	return err;
}

static void __exit exit_exfat_fs(void)
{
	/*
	 * Make sure all delayed rcu free inodes are flushed before we
	 * destroy cache.
	 */
	rcu_barrier();
	kmem_cache_destroy(exfat_inode_cachep);
	unregister_filesystem(&exfat_fs_type);
	exfat_cache_shutdown();
}

module_init(init_exfat_fs);
module_exit(exit_exfat_fs);

MODULE_ALIAS_FS("exfat");
MODULE_LICENSE("GPL");
MODULE_DESCRIPTION("exFAT filesystem support");
MODULE_AUTHOR("Samsung Electronics Co., Ltd.");<|MERGE_RESOLUTION|>--- conflicted
+++ resolved
@@ -170,13 +170,9 @@
 		seq_puts(m, ",discard");
 	if (opts->keep_last_dots)
 		seq_puts(m, ",keep_last_dots");
-<<<<<<< HEAD
-	if (opts->time_offset)
-=======
 	if (opts->sys_tz)
 		seq_puts(m, ",sys_tz");
 	else if (opts->time_offset)
->>>>>>> 88084a3d
 		seq_printf(m, ",time_offset=%d", opts->time_offset);
 	return 0;
 }
@@ -220,10 +216,7 @@
 	Opt_errors,
 	Opt_discard,
 	Opt_keep_last_dots,
-<<<<<<< HEAD
-=======
 	Opt_sys_tz,
->>>>>>> 88084a3d
 	Opt_time_offset,
 
 	/* Deprecated options */
@@ -251,10 +244,7 @@
 	fsparam_enum("errors",			Opt_errors, exfat_param_enums),
 	fsparam_flag("discard",			Opt_discard),
 	fsparam_flag("keep_last_dots",		Opt_keep_last_dots),
-<<<<<<< HEAD
-=======
 	fsparam_flag("sys_tz",			Opt_sys_tz),
->>>>>>> 88084a3d
 	fsparam_s32("time_offset",		Opt_time_offset),
 	__fsparam(NULL, "utf8",			Opt_utf8, fs_param_deprecated,
 		  NULL),
@@ -312,12 +302,9 @@
 	case Opt_keep_last_dots:
 		opts->keep_last_dots = 1;
 		break;
-<<<<<<< HEAD
-=======
 	case Opt_sys_tz:
 		opts->sys_tz = 1;
 		break;
->>>>>>> 88084a3d
 	case Opt_time_offset:
 		/*
 		 * Make the limit 24 just in case someone invents something
