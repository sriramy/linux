--- conflicted
+++ resolved
@@ -24,11 +24,7 @@
 
 obj-y += bcd.o div64.o sort.o parser.o halfmd4.o debug_locks.o random32.o \
 	 bust_spinlocks.o kasprintf.o bitmap.o scatterlist.o \
-<<<<<<< HEAD
-	 gcd.o lcm.o list_sort.o uuid.o flex_array.o clz_ctz.o \
-=======
 	 gcd.o lcm.o list_sort.o uuid.o flex_array.o iov_iter.o clz_ctz.o \
->>>>>>> d525211f
 	 bsearch.o find_last_bit.o find_next_bit.o llist.o memweight.o kfifo.o \
 	 percpu-refcount.o percpu_ida.o rhashtable.o reciprocal_div.o
 obj-y += string_helpers.o
